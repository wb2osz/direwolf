--- conflicted
+++ resolved
@@ -1761,7 +1761,6 @@
 
 /*
  * Try to parse it into a packet object; we need this for the packet filtering.
-<<<<<<< HEAD
  *
  * We use the non-strict option because there the via path can have:
  *	- station names longer than 6.
@@ -1777,23 +1776,6 @@
  * Originally, I used the source address from the packet object but that was
  * missing the alphanumeric SSID.  This needs to be done differently.
  *
-=======
- *
- * We use the non-strict option because there the via path can have:
- *	- station names longer than 6.
- *	- alphanumeric SSID.
- *	- lower case for "q constructs.
- * We don't care about any of those because the via path will be discarded anyhow.
- *
- * The other issue, that I did not think of originally, is that the "source"
- * address might not conform to AX.25 restrictions when it originally came
- * from a non-RF source.  For example an APRS "message" might be sent to the
- * "WHO-IS" server, and the reply message would have that for the source address.
- *
- * Originally, I used the source address from the packet object but that was
- * missing the alphanumeric SSID.  This needs to be done differently.
- *
->>>>>>> c25629a2
  * Potential Bug:  Up to 8 digipeaters are allowed in radio format.
  * Is there a possibility of finding a larger number here?
  */
@@ -1958,21 +1940,12 @@
  */
 
 	char payload[AX25_MAX_PACKET_LEN];
-<<<<<<< HEAD
 
 	char dest[AX25_MAX_ADDR_LEN];		/* Destination field. */
 	ax25_get_addr_with_ssid (pp3, AX25_DESTINATION, dest);
 	snprintf (payload, sizeof(payload), "%s>%s,TCPIP,%s*:%s",
 				src, dest, save_audio_config_p->achan[to_chan].mycall, pinfo);
 
-=======
-
-	char dest[AX25_MAX_ADDR_LEN];		/* Destination field. */
-	ax25_get_addr_with_ssid (pp3, AX25_DESTINATION, dest);
-	snprintf (payload, sizeof(payload), "%s>%s,TCPIP,%s*:%s",
-				src, dest, save_audio_config_p->achan[to_chan].mycall, pinfo);
-
->>>>>>> c25629a2
 
 #if DEBUGx
 	text_color_set(DW_COLOR_DEBUG);
@@ -2363,7 +2336,7 @@
 Digipeat it.  Notice how it has a trailing CR.
 TODO:  Why is the CRC different?  Content looks the same.
 
-	ig_to_tx_remember [38] = ch0 d1 1447683040 27598 "N1ZKO-7>T2TS7X:`c6wl!i[/>"4]}[scanning]=
+	ig_to_tx_remember [38] = ch0 d1 1447683040 27598 "N1ZKO-7>T2TS7X:`c6wl!i[/>"4]}[scanning]= "
 	[0H] N1ZKO-7>T2TS7X,WB2OSZ-14*,WIDE2-1:`c6wl!i[/>"4]}[scanning]=<0x0d>
 
