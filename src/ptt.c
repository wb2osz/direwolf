//
//    This file is part of Dire Wolf, an amateur radio packet TNC.
//
//    Copyright (C) 2011, 2013, 2014, 2015, 2016, 2017  John Langner, WB2OSZ
//
//    This program is free software: you can redistribute it and/or modify
//    it under the terms of the GNU General Public License as published by
//    the Free Software Foundation, either version 2 of the License, or
//    (at your option) any later version.
//
//    This program is distributed in the hope that it will be useful,
//    but WITHOUT ANY WARRANTY; without even the implied warranty of
//    MERCHANTABILITY or FITNESS FOR A PARTICULAR PURPOSE.  See the
//    GNU General Public License for more details.
//
//    You should have received a copy of the GNU General Public License
//    along with this program.  If not, see <http://www.gnu.org/licenses/>.


/*------------------------------------------------------------------
 *
 * Module:      ptt.c
 *
 * Purpose:   	Activate the output control lines for push to talk (PTT) and other purposes.
 *		
 * Description:	Traditionally this is done with the RTS signal of the serial port.
 *
 *		If we have two radio channels and only one serial port, DTR
 *		can be used for the second channel.
 *
 *		If __WIN32__ is defined, we use the Windows interface.
 *		Otherwise we use the Linux interface.
 *
 * Version 0.9:	Add ability to use GPIO pins on Linux.
 *
 * Version 1.1: Add parallel printer port for x86 Linux only.
 *
 *		This is hardcoded to use the primary motherboard parallel
 *		printer port at I/O address 0x378.  This might work with
 *		a PCI card configured to use the same address if the 
 *		motherboard does not have a built in parallel port.
 *		It won't work with a USB-to-parallel-printer-port adapter.
 *
 * Version 1.2: More than two radio channels.
 *		Generalize for additional signals besides PTT.
 *
 * Version 1.3:	HAMLIB support.
 *
 * Version 1.4:	The spare "future" indicator is now used when connected to another station.
 *
 *		Take advantage of the new 'gpio' group and new /sys/class/gpio protections in Raspbian Jessie.
 *
 *		Handle more complicated gpio node names for CubieBoard, etc.
 *
 * Version 1.5:	Ability to use GPIO pins of CM108/CM119 for PTT signal.
 *
 *
 * References:	http://www.robbayer.com/files/serial-win.pdf
 *
 *		https://www.kernel.org/doc/Documentation/gpio.txt
 *
 *---------------------------------------------------------------*/

/*
	A growing number of people have been asking about support for the DMK URI,
	RB-USB RIM, etc.

	These use a C-Media CM108/CM119 with an interesting addition, a GPIO
	pin is used to drive PTT.  Here is some related information.

	DMK URI:

		http://www.dmkeng.com/URI_Order_Page.htm
		http://dmkeng.com/images/URI%20Schematic.pdf

	RB-USB RIM:

		http://www.repeater-builder.com/products/usb-rim-lite.html
		http://www.repeater-builder.com/voip/pdf/cm119-datasheet.pdf

	RA-35:

		http://www.masterscommunications.com/products/radio-adapter/ra35.html

	DINAH:

		https://hamprojects.info/dinah/


	Homebrew versions of the same idea:

		http://images.ohnosec.org/usbfob.pdf
		http://www.qsl.net/kb9mwr/projects/voip/usbfob-119.pdf
		http://rtpdir.weebly.com/uploads/1/6/8/7/1687703/usbfob.pdf
		http://www.repeater-builder.com/projects/fob/USB-Fob-Construction.pdf

	Applications that have support for this:

		http://docs.allstarlink.org/drupal/
		http://soundmodem.sourcearchive.com/documentation/0.16-1/ptt_8c_source.html
		https://github.com/N0NB/hamlib/blob/master/src/cm108.c#L190
		http://permalink.gmane.org/gmane.linux.hams.hamlib.devel/3420

	Information about the "hidraw" device:

		http://unix.stackexchange.com/questions/85379/dev-hidraw-read-permissions
		http://www.signal11.us/oss/udev/
		http://www.signal11.us/oss/hidapi/
		https://github.com/signal11/hidapi/blob/master/libusb/hid.c
		http://stackoverflow.com/questions/899008/howto-write-to-the-gpio-pin-of-the-cm108-chip-in-linux
		https://www.kernel.org/doc/Documentation/hid/hidraw.txt
		https://github.com/torvalds/linux/blob/master/samples/hidraw/hid-example.c

	Similar chips: SSS1621, SSS1623

		https://irongarment.wordpress.com/2011/03/29/cm108-compatible-chips-with-gpio/

	Here is an attempt to add direct CM108 support.
	Seems to be hardcoded for only a single USB audio adapter.

		https://github.com/donothingloop/direwolf_cm108

	In version 1.3, we add HAMLIB support which should be able to do this in a roundabout way.
	(Linux only at this point.)

	This is documented in the User Guide, section called,
		"Hamlib PTT Example 2: Use GPIO of USB audio adapter.  (e.g. DMK URI)"

	It's rather involved and the explanation doesn't cover the case of multiple
	USB-Audio adapters.  It would be nice to have a little script which lists all
	of the USB-Audio adapters and the corresponding /dev/hidraw device.
	( We now have it.  The included "cm108" application. )
	
	In version 1.5 we have a flexible, easy to use implementation for Linux.
	Windows would be a lot of extra work because USB devices are nothing like Linux.
	We'd be starting from scratch to figure out how to do it.
*/


#include "direwolf.h"		// should be first.   This includes windows.h.

#include <stdio.h>
#include <unistd.h>
#include <stdlib.h>
#include <assert.h>
#include <string.h>
#include <time.h>

#if __WIN32__
#else
#include <sys/termios.h>
#include <sys/ioctl.h>
#include <fcntl.h>
#include <sys/types.h>
#include <sys/stat.h>
#include <unistd.h>
#include <errno.h>
#include <grp.h>
#include <dirent.h>

#ifdef USE_HAMLIB
#include <hamlib/rig.h>
#endif

<<<<<<< HEAD
#ifdef USE_CM108
#include "cm108.h"
#endif

#ifdef USE_GPIOD
#include <gpiod.h>
#endif 

=======
>>>>>>> 30869c7a
/* So we can have more common code for fd. */
typedef int HANDLE;
#define INVALID_HANDLE_VALUE (-1)

#endif /* __WIN32__ */

#ifdef USE_CM108
#include "cm108.h"
#endif /* USE_CM108 */

#include "textcolor.h"
#include "audio.h"
#include "ptt.h"
#include "dlq.h"


#if __WIN32__

#define RTS_ON(fd) 	EscapeCommFunction(fd,SETRTS);
#define RTS_OFF(fd) 	EscapeCommFunction(fd,CLRRTS);
#define DTR_ON(fd)    	EscapeCommFunction(fd,SETDTR);
#define DTR_OFF(fd)	EscapeCommFunction(fd,CLRDTR);

#else

#define RTS_ON(fd) 	{ int stuff; ioctl (fd, TIOCMGET, &stuff); stuff |= TIOCM_RTS;  ioctl (fd, TIOCMSET, &stuff); }
#define RTS_OFF(fd) 	{ int stuff; ioctl (fd, TIOCMGET, &stuff); stuff &= ~TIOCM_RTS; ioctl (fd, TIOCMSET, &stuff); }
#define DTR_ON(fd)    	{ int stuff; ioctl (fd, TIOCMGET, &stuff); stuff |= TIOCM_DTR;  ioctl (fd, TIOCMSET, &stuff); }
#define DTR_OFF(fd)	{ int stuff; ioctl (fd, TIOCMGET, &stuff); stuff &= ~TIOCM_DTR;	ioctl (fd, TIOCMSET, &stuff); }

#define LPT_IO_ADDR 0x378

#endif



static struct audio_s *save_audio_config_p;	/* Save config information for later use. */

static int ptt_debug_level = 0;

void ptt_set_debug(int debug)
{
	ptt_debug_level = debug;
}


/*-------------------------------------------------------------------
 *
 * Name:	get_access_to_gpio
 *
 * Purpose:	Try to get access to the GPIO device.
 *
 * Inputs:	path		- Path to device node.
 *					/sys/class/gpio/export
 *					/sys/class/gpio/unexport
 *					/sys/class/gpio/gpio??/direction
 *					/sys/class/gpio/gpio??/value
 *
 * Description:	First see if we have access thru the usual uid/gid/mode method.
 *		If that fails, we try a hack where we use "sudo chmod ..." to open up access.
 *		That requires that sudo be configured to work without a password.
 *		That's the case for 'pi' user in Raspbian but not not be for other boards / operating systems.
 *
 * Debug:	Use the "-doo" command line option.
 *
 *------------------------------------------------------------------*/

#ifndef __WIN32__

#define MAX_GROUPS 50


static void get_access_to_gpio (const char *path)
{

	static int my_uid = -1;
	static int my_gid = -1;
	static gid_t my_groups[MAX_GROUPS];
	static int num_groups = 0;
	static int first_time = 1;

	struct stat finfo;
	int i;
	char cmd[80];
	int err;

/*
 * Does path even exist?
 */

	if (stat(path, &finfo) < 0) {
	  text_color_set(DW_COLOR_ERROR);
	  dw_printf ("Can't get properties of %s.\n", path);
	  dw_printf ("This system is not configured with the GPIO user interface.\n");
	  dw_printf ("Use a different method for PTT control.\n");
	  exit (1);
	}

	if (first_time) {

	  // No need to fetch same information each time.  Cache it.
	  my_uid = geteuid();
	  my_gid = getegid();
	  num_groups = getgroups (MAX_GROUPS, my_groups);

	  if (num_groups < 0) {
	    text_color_set(DW_COLOR_ERROR);
	    dw_printf ("getgroups() failed to get supplementary groups, errno=%d\n", errno);
	    num_groups = 0;
	  }
	  first_time = 0;
	}

	if (ptt_debug_level >= 2) {
	  text_color_set(DW_COLOR_DEBUG);
	  dw_printf ("%s: uid=%d, gid=%d, mode=o%o\n", path, finfo.st_uid, finfo.st_gid, finfo.st_mode);
	  dw_printf ("my uid=%d, gid=%d, supplementary groups=", my_uid, my_gid);
	  for (i = 0; i < num_groups; i++) {
	    dw_printf (" %d", my_groups[i]);
	  }
	  dw_printf ("\n");
	}

/*
 * Do we have permission to access it?
 *
 * On Debian 7 (Wheezy) we see this:
 *
 *	$ ls -l /sys/class/gpio/export
 *	--w------- 1 root root 4096 Feb 27 12:31 /sys/class/gpio/export
 *
 *
 * Only root can write to it.
 * Our work-around is change the protection so that everyone can write.
 * This requires that the current user can use sudo without a password.
 * This has been the case for the predefined "pi" user but can be a problem
 * when people add new user names.
 * Other operating systems could have different default configurations.
 *
 * A better solution is available in Debian 8 (Jessie).  The group is now "gpio"
 * so anyone in that group can now write to it.
 *
 *	$ ls -l /sys/class/gpio/export
 *	-rwxrwx--- 1 root gpio 4096 Mar  4 21:12 /sys/class/gpio/export
 *
 *
 * First see if we can access it by the usual file protection rules.
 * If not, we will try the "sudo chmod go+rw ..." hack.
 *
 */


/*
 * Do I have access?
 * We could just try to open for write but this gives us more debugging information.
 */

	if ((my_uid == finfo.st_uid) && (finfo.st_mode & S_IWUSR)) {	// user write 00200
	  if (ptt_debug_level >= 2) {
	    text_color_set(DW_COLOR_DEBUG);
	    dw_printf ("My uid matches and we have user write permission.\n");
	  }
	  return;
	}

	if ((my_gid == finfo.st_gid) && (finfo.st_mode & S_IWGRP)) {	// group write 00020
	  if (ptt_debug_level >= 2) {
	    text_color_set(DW_COLOR_DEBUG);
	    dw_printf ("My primary gid matches and we have group write permission.\n");
	  }
	  return;
	}

	for (i = 0; i < num_groups; i++) {
	  if ((my_groups[i] == finfo.st_gid) && (finfo.st_mode & S_IWGRP)) {	// group write 00020
	    if (ptt_debug_level >= 2) {
	      text_color_set(DW_COLOR_DEBUG);
	      dw_printf ("My supplemental group %d matches and we have group write permission.\n", my_groups[i]);
	    }
	    return;
	  }
	}

	if (finfo.st_mode & S_IWOTH) {	// other write 00002
	  if (ptt_debug_level >= 2) {
	    text_color_set(DW_COLOR_DEBUG);
	    dw_printf ("We have other write permission.\n");
	  }
	  return;
	}

/*
 * We don't have permission.
 * Try a hack which requires that the user be set up to use sudo without a password.
 */

	if (ptt_debug_level >= 2) {
	  text_color_set(DW_COLOR_ERROR);	// debug message but different color so it stands out.
	  dw_printf ("Trying 'sudo chmod go+rw %s' hack.\n", path);
	}

	snprintf (cmd, sizeof(cmd), "sudo chmod go+rw %s", path);
	err = system (cmd);
	(void)err;	// suppress warning about not using result.

/*
 * I don't trust status coming back from system() so we will check the mode again.
 */

	if (stat(path, &finfo) < 0) {
	  /* Unexpected because we could do it before. */
	  text_color_set(DW_COLOR_ERROR);
	  dw_printf ("This system is not configured with the GPIO user interface.\n");
	  dw_printf ("Use a different method for PTT control.\n");
	  exit (1);
	}

	/* Did we succeed in changing the protection? */

	if ( (finfo.st_mode & 0266) != 0266) {
	  text_color_set(DW_COLOR_ERROR);
	  dw_printf ("You don't have the necessary permission to access GPIO.\n");
	  dw_printf ("There are three different solutions: \n");
	  dw_printf (" 1. Run as root. (not recommended)\n");
	  dw_printf (" 2. If operating system has 'gpio' group, add your user id to it.\n");
	  dw_printf (" 3. Configure your user id for sudo without a password.\n");
	  dw_printf ("\n");
	  dw_printf ("Read the documentation and try -doo command line option for debugging details.\n");
	  exit (1);
	}

}

#endif



/*-------------------------------------------------------------------
 *
 * Name:	export_gpio
 *
 * Purpose:	Tell the GPIO subsystem to export a GPIO line for
 * 		us to use, and set the initial state of the GPIO.
 *
 * Inputs:	ch		- Radio Channel.
 *		ot		- Output type.
 *		invert:		- Is the GPIO active low?
 *		direction:	- 0 for input, 1 for output
 *
 * Outputs:	out_gpio_name	- in the audio configuration structure.
 *		in_gpio_name
 *
 *------------------------------------------------------------------*/

#ifndef __WIN32__


void export_gpio(int ch, int ot, int invert, int direction)
{
	HANDLE fd;
	const char gpio_export_path[] = "/sys/class/gpio/export";
	char gpio_direction_path[80];
	char gpio_value_path[80];
	char stemp[16];
	int gpio_num;
	char *gpio_name;

// Raspberry Pi was easy.  GPIO 24 has the name gpio24.
// Others, such as the Cubieboard, take a little more effort.
// The name might be gpio24_ph11 meaning connector H, pin 11.
// When we "export" GPIO number, we will store the corresponding
// device name for future use when we want to access it.

	if (direction) {
	  gpio_num  = save_audio_config_p->achan[ch].octrl[ot].out_gpio_num;
	  gpio_name = save_audio_config_p->achan[ch].octrl[ot].out_gpio_name;
	}
	else {
	  gpio_num  = save_audio_config_p->achan[ch].ictrl[ot].in_gpio_num;
	  gpio_name = save_audio_config_p->achan[ch].ictrl[ot].in_gpio_name;
	}


	get_access_to_gpio (gpio_export_path);

	fd = open(gpio_export_path, O_WRONLY);
	if (fd < 0) {
	  // Not expected.  Above should have obtained permission or exited.
	  text_color_set(DW_COLOR_ERROR);
	  dw_printf ("Permissions do not allow access to GPIO.\n");
	  exit (1);
	}

	snprintf (stemp, sizeof(stemp), "%d", gpio_num);
	if (write (fd, stemp, strlen(stemp)) != strlen(stemp)) {
	  int e = errno;
	  /* Ignore EBUSY error which seems to mean */
	  /* the device node already exists. */
	  if (e != EBUSY) {
	    text_color_set(DW_COLOR_ERROR);
	    dw_printf ("Error writing \"%s\" to %s, errno=%d\n", stemp, gpio_export_path, e);
	    dw_printf ("%s\n", strerror(e));
	    exit (1);
	  }
	}
	/* Wait for udev to adjust permissions after enabling GPIO. */
	/* https://github.com/wb2osz/direwolf/issues/176 */
	SLEEP_MS(250);
	close (fd);

/*
 *	Added in release 1.4.
 *
 *	On the RPi, the device path for GPIO number XX is simply /sys/class/gpio/gpioXX.
 *
 *	There was a report that it is different for the CubieBoard.  For instance
 *	GPIO 61 has gpio61_pi13 in the path.  This indicates connector "i" pin 13.
 *	https://github.com/cubieplayer/Cubian/wiki/GPIO-Introduction
 *
 *	For another similar single board computer, we find the same thing:
 *	https://www.olimex.com/wiki/A20-OLinuXino-LIME#GPIO_under_Linux
 *
 *	How should we deal with this?  Some possibilities:
 *
 *	(1) The user might explicitly mention the name in direwolf.conf.
 *	(2) We might be able to find the names in some system device config file.
 *	(3) Get a directory listing of /sys/class/gpio then search for a
 *		matching name.  Suppose we wanted GPIO 61.  First look for an exact
 *		match to "gpio61".  If that is not found, look for something
 *		matching the pattern "gpio61_*".
 *
 *	We are finally implementing the third choice.
 */

	struct dirent **file_list;
	int num_files;
	int i;
	int ok = 0;

	if (ptt_debug_level >= 2) {
	  text_color_set(DW_COLOR_DEBUG);
	  dw_printf ("Contents of /sys/class/gpio:\n");
	}

	num_files = scandir ("/sys/class/gpio", &file_list, NULL, alphasort);

	if (num_files < 0) {
	  // Something went wrong.  Fill in the simple expected name and keep going.

	  text_color_set(DW_COLOR_ERROR);
	  dw_printf ("ERROR! Could not get directory listing for /sys/class/gpio\n");

	  snprintf (gpio_name, MAX_GPIO_NAME_LEN, "gpio%d", gpio_num);
	  num_files = 0;
	  ok = 1;
	}
	else {

	  if (ptt_debug_level >= 2) {

	    text_color_set(DW_COLOR_DEBUG);

	    for (i = 0; i < num_files; i++) {
	      dw_printf("\t%s\n", file_list[i]->d_name);
	    }
	  }

	  // Look for exact name gpioNN

	  char lookfor[16];
	  snprintf (lookfor, sizeof(lookfor), "gpio%d", gpio_num);

	  for (i = 0; i < num_files && ! ok; i++) {
	    if (strcmp(lookfor, file_list[i]->d_name) == 0) {
	      strlcpy (gpio_name, file_list[i]->d_name, MAX_GPIO_NAME_LEN);
	      ok = 1;
	    }
	  }

	  // If not found, Look for gpioNN_*

	  snprintf (lookfor, sizeof(lookfor), "gpio%d_", gpio_num);

	  for (i = 0; i < num_files && ! ok; i++) {
	    if (strncmp(lookfor, file_list[i]->d_name, strlen(lookfor)) == 0) {
	      strlcpy (gpio_name, file_list[i]->d_name, MAX_GPIO_NAME_LEN);
	      ok = 1;
	    }
	  }

	  // Free the storage allocated by scandir().

	  for (i = 0; i < num_files; i++) {
	    free (file_list[i]);
	  }
	  free (file_list);
	}

/*
 * We should now have the corresponding node name.
 */
	if (ok) {

	  if (ptt_debug_level >= 2) {
	    text_color_set(DW_COLOR_DEBUG);
	    dw_printf ("Path for gpio number %d is /sys/class/gpio/%s\n", gpio_num, gpio_name);
	  }
	}
	else {

	  text_color_set(DW_COLOR_ERROR);
	  dw_printf ("ERROR! Could not find Path for gpio number %d.n", gpio_num);
	  exit (1);
	}

/*
 * Set output direction and initial state
 */

	snprintf (gpio_direction_path, sizeof(gpio_direction_path), "/sys/class/gpio/%s/direction", gpio_name);
	get_access_to_gpio (gpio_direction_path);

	fd = open(gpio_direction_path, O_WRONLY);
	if (fd < 0) {
	  int e = errno;
	  text_color_set(DW_COLOR_ERROR);
	  dw_printf ("Error opening %s\n", stemp);
	  dw_printf ("%s\n", strerror(e));
	  exit (1);
	}

	char gpio_val[8];
	if (direction) {
	  if (invert) {
	    strlcpy (gpio_val, "high", sizeof(gpio_val));
	  }
	  else {
	    strlcpy (gpio_val, "low", sizeof(gpio_val));
	  }
	}
	else {
	  strlcpy (gpio_val, "in", sizeof(gpio_val));
	}
	if (write (fd, gpio_val, strlen(gpio_val)) != strlen(gpio_val)) {
	  int e = errno;
	  text_color_set(DW_COLOR_ERROR);
	  dw_printf ("Error writing initial state to %s\n", stemp);
	  dw_printf ("%s\n", strerror(e));
	  exit (1);
	}
	close (fd);

/*
 * Make sure that we have access to 'value'.
 * Do it once here, rather than each time we want to use it.
 */

	snprintf (gpio_value_path, sizeof(gpio_value_path), "/sys/class/gpio/%s/value", gpio_name);
	get_access_to_gpio (gpio_value_path);
}

#if defined(USE_GPIOD)
int gpiod_probe(const char *chip_name, int line_number)
{
	struct gpiod_chip *chip;
	chip = gpiod_chip_open_by_name(chip_name);
	if (chip == NULL) {
		text_color_set(DW_COLOR_ERROR);
		dw_printf ("Can't open GPIOD chip %s.\n", chip_name);
		return -1;
	}

	struct gpiod_line *line;
	line = gpiod_chip_get_line(chip, line_number);
	if (line == NULL) {
		text_color_set(DW_COLOR_ERROR);
		dw_printf ("Can't get GPIOD line %d.\n", line_number);
		return -1;
	}
	if (ptt_debug_level >= 2) {
		text_color_set(DW_COLOR_DEBUG);
		dw_printf("GPIOD probe OK. Chip: %s line: %d\n", chip_name, line_number);
	}
	return 0;
}
#endif   /* USE_GPIOD */
#endif   /* not __WIN32__ */


/*-------------------------------------------------------------------
 *
 * Name:        ptt_init
 *
 * Purpose:    	Open serial port(s) used for PTT signals and set to proper state.
 *
 * Inputs:	audio_config_p		- Structure with communication parameters.
 *
 *		    for each channel we have:
 *
 *			ptt_method	Method for PTT signal. 
 *					PTT_METHOD_NONE - not configured.  Could be using VOX. 
 *					PTT_METHOD_SERIAL - serial (com) port. 
 *					PTT_METHOD_GPIO - general purpose I/O (sysfs). 
 *					PTT_METHOD_GPIOD - general purpose I/O (libgpiod). 
 *					PTT_METHOD_LPT - Parallel printer port. 
 *                  			PTT_METHOD_HAMLIB - HAMLib rig control.
 *					PTT_METHOD_CM108 - GPIO pins of CM108 etc. USB Audio.
 *			
 *			ptt_device	Name of serial port device.  
 *					 e.g. COM1 or /dev/ttyS0. 
 *					 HAMLIB can also use hostaddr:port.
 *					 Like /dev/hidraw1 for CM108.
 *			
 *			ptt_line	RTS or DTR when using serial port. 
 *			
 *			out_gpio_num	GPIO number.  Only used for Linux. 
 *					 Valid only when ptt_method is PTT_METHOD_GPIO. 
 *					
 *			ptt_lpt_bit	Bit number for parallel printer port.  
 *					 Bit 0 = pin 2, ..., bit 7 = pin 9. 
 *					 Valid only when ptt_method is PTT_METHOD_LPT. 
 *			
 *			ptt_invert	Invert the signal.  
 *					 Normally higher voltage means transmit or LED on. 
 *
 *			ptt_model	Only for HAMLIB.
 *					2 to communicate with rigctld.
 *					>= 3 for specific radio model.
 *					-1 guess at what is out there.  (AUTO option in config file.)
 *
 * Outputs:	Remember required information for future use.
 *
 * Description:	
 *
 *--------------------------------------------------------------------*/




static HANDLE ptt_fd[MAX_CHANS][NUM_OCTYPES];	
					/* Serial port handle or fd.  */
					/* Could be the same for two channels */	
					/* if using both RTS and DTR. */
#if USE_HAMLIB
static RIG *rig[MAX_CHANS][NUM_OCTYPES];
#endif

static char otnames[NUM_OCTYPES][8];

void ptt_init (struct audio_s *audio_config_p)
{
	int ch;
	HANDLE fd = INVALID_HANDLE_VALUE;
#if __WIN32__
#else
	int using_gpio;
#endif

#if DEBUG
	text_color_set(DW_COLOR_DEBUG);
	dw_printf ("ptt_init ( ... )\n");
#endif

	save_audio_config_p = audio_config_p;

	strlcpy (otnames[OCTYPE_PTT], "PTT", sizeof(otnames[OCTYPE_PTT]));
	strlcpy (otnames[OCTYPE_DCD], "DCD", sizeof(otnames[OCTYPE_DCD]));
	strlcpy (otnames[OCTYPE_CON], "CON", sizeof(otnames[OCTYPE_CON]));


	for (ch = 0; ch < MAX_CHANS; ch++) {
	  int ot;

	  for (ot = 0; ot < NUM_OCTYPES; ot++) {

	    ptt_fd[ch][ot] = INVALID_HANDLE_VALUE;
#if USE_HAMLIB
	    rig[ch][ot] = NULL;
#endif
	    if (ptt_debug_level >= 2) {

	      text_color_set(DW_COLOR_DEBUG);
              dw_printf ("ch=%d, %s method=%d, device=%s, line=%d, name=%s, gpio=%d, lpt_bit=%d, invert=%d\n",
		ch,
		otnames[ot],
		audio_config_p->achan[ch].octrl[ot].ptt_method, 
		audio_config_p->achan[ch].octrl[ot].ptt_device,
		audio_config_p->achan[ch].octrl[ot].ptt_line,
		audio_config_p->achan[ch].octrl[ot].out_gpio_name,
		audio_config_p->achan[ch].octrl[ot].out_gpio_num,
		audio_config_p->achan[ch].octrl[ot].ptt_lpt_bit,
		audio_config_p->achan[ch].octrl[ot].ptt_invert);
	    }
	  }
	}

/*
 * Set up serial ports.
 */

	for (ch = 0; ch < MAX_CHANS; ch++) {

	  if (audio_config_p->chan_medium[ch] == MEDIUM_RADIO) {
	    int ot;

	    for (ot = 0; ot < NUM_OCTYPES; ot++) {

	      if (audio_config_p->achan[ch].octrl[ot].ptt_method == PTT_METHOD_SERIAL) {

#if __WIN32__
#else
	        /* Translate Windows device name into Linux name. */
	        /* COM1 -> /dev/ttyS0, etc. */

	        if (strncasecmp(audio_config_p->achan[ch].octrl[ot].ptt_device, "COM", 3) == 0) {
	          int n = atoi (audio_config_p->achan[ch].octrl[ot].ptt_device + 3);
	          text_color_set(DW_COLOR_INFO);
	          dw_printf ("Converted %s device '%s'", audio_config_p->achan[ch].octrl[ot].ptt_device, otnames[ot]);
	          if (n < 1) n = 1;
	          snprintf (audio_config_p->achan[ch].octrl[ot].ptt_device, sizeof(audio_config_p->achan[ch].octrl[ot].ptt_device), "/dev/ttyS%d", n-1);
	          dw_printf (" to Linux equivalent '%s'\n", audio_config_p->achan[ch].octrl[ot].ptt_device);
	        }
#endif
	        /* Can't open the same device more than once so we */
	        /* need more logic to look for the case of multiple radio */
	        /* channels using different pins of the same COM port. */

	        /* Did some earlier channel use the same device name? */

	        int same_device_used = 0;
	        int j, k;

	        for (j = ch; j >= 0; j--) {
	          if (audio_config_p->chan_medium[j] == MEDIUM_RADIO) {
		    for (k = ((j==ch) ? (ot - 1) : (NUM_OCTYPES-1)); k >= 0; k--) {
	              if (strcmp(audio_config_p->achan[ch].octrl[ot].ptt_device,audio_config_p->achan[j].octrl[k].ptt_device) == 0) {
	                fd = ptt_fd[j][k];
	                same_device_used = 1;
	              }
	            }
	          }
	        }

	        if ( ! same_device_used) {
	
#if __WIN32__
	          char bettername[50];
	          // Bug fix in release 1.1 - Need to munge name for COM10 and up.
	          // http://support.microsoft.com/kb/115831

	          strlcpy (bettername, audio_config_p->achan[ch].octrl[ot].ptt_device, sizeof(bettername));
	          if (strncasecmp(bettername, "COM", 3) == 0) {
	            int n;
	            n = atoi(bettername+3);
	            if (n >= 10) {
	              strlcpy (bettername, "\\\\.\\", sizeof(bettername));
	              strlcat (bettername, audio_config_p->achan[ch].octrl[ot].ptt_device, sizeof(bettername));
	            }
	          }
	          fd = CreateFile(bettername,
			GENERIC_READ, 0, 0, OPEN_EXISTING, FILE_ATTRIBUTE_NORMAL, 0);
#else

		  /* O_NONBLOCK added in version 0.9. */
		  /* Was hanging with some USB-serial adapters. */
		  /* https://bugs.launchpad.net/ubuntu/+source/linux/+bug/661321/comments/12 */

	          fd = open (audio_config_p->achan[ch].octrl[ot].ptt_device, O_RDONLY | O_NONBLOCK);
#endif
                }

	        if (fd != INVALID_HANDLE_VALUE) {
	          ptt_fd[ch][ot] = fd;
	        }
	        else {
#if __WIN32__
#else
	          int e = errno;
#endif
	          text_color_set(DW_COLOR_ERROR);
	          dw_printf ("ERROR can't open device %s for channel %d PTT control.\n",
			audio_config_p->achan[ch].octrl[ot].ptt_device, ch);
#if __WIN32__
#else
	          dw_printf ("%s\n", strerror(e));
#endif
	          /* Don't try using it later if device open failed. */

	          audio_config_p->achan[ch].octrl[ot].ptt_method = PTT_METHOD_NONE;
	        }

/*
 * Set initial state off.
 * ptt_set will invert output signal if appropriate.
 */	  
	        ptt_set (ot, ch, 0);

	      }    /* if serial method. */
	    }	 /* for each output type. */
	  }    /* if channel valid. */
	}    /* For each channel. */


/* 
 * Set up GPIO - for Linux only.
 */

#if __WIN32__
#else

/*
 * Does any of them use GPIO?
 */

	using_gpio = 0;
	for (ch=0; ch<MAX_CHANS; ch++) {
	  if (save_audio_config_p->chan_medium[ch] == MEDIUM_RADIO) {
	    int ot;
	    for (ot = 0; ot < NUM_OCTYPES; ot++) {
	      if (audio_config_p->achan[ch].octrl[ot].ptt_method == PTT_METHOD_GPIO) {
	        using_gpio = 1;
	      }
	    }
	    for (ot = 0; ot < NUM_ICTYPES; ot++) {
	      if (audio_config_p->achan[ch].ictrl[ot].method == PTT_METHOD_GPIO) {
	        using_gpio = 1;
	      }
	    }
	  }
	}

	if (using_gpio) {
	  get_access_to_gpio ("/sys/class/gpio/export");
	}
#if defined(USE_GPIOD)
    // GPIOD
	for (ch = 0; ch < MAX_CHANS; ch++) {
	  if (save_audio_config_p->achan[ch].medium == MEDIUM_RADIO) {
	    for (int ot = 0; ot < NUM_OCTYPES; ot++) {
	      if (audio_config_p->achan[ch].octrl[ot].ptt_method == PTT_METHOD_GPIOD) {
	        const char *chip_name = audio_config_p->achan[ch].octrl[ot].out_gpio_name;
	        int line_number = audio_config_p->achan[ch].octrl[ot].out_gpio_num;
	        int rc = gpiod_probe(chip_name, line_number);
	        if (rc < 0) {
	          text_color_set(DW_COLOR_ERROR);
	          dw_printf ("Disable PTT for channel %d\n", ch);
	          audio_config_p->achan[ch].octrl[ot].ptt_method = PTT_METHOD_NONE;
	        } else {
	          // Set initial state off ptt_set will invert output signal if appropriate.
	          ptt_set (ot, ch, 0);
	        }
	      }
	    }
	  }
	}
#endif /* USE_GPIOD */
/*
 * We should now be able to create the device nodes for 
 * the pins we want to use.
 */
	    
	for (ch = 0; ch < MAX_CHANS; ch++) {
	  if (save_audio_config_p->chan_medium[ch] == MEDIUM_RADIO) {

	    int ot;	// output control type, PTT, DCD, CON, ...
	    int it;	// input control type

	    for (ot = 0; ot < NUM_OCTYPES; ot++) {
	      if (audio_config_p->achan[ch].octrl[ot].ptt_method == PTT_METHOD_GPIO) {
	        export_gpio(ch, ot, audio_config_p->achan[ch].octrl[ot].ptt_invert, 1);
	      }
	    }
	    for (it = 0; it < NUM_ICTYPES; it++) {
	      if (audio_config_p->achan[ch].ictrl[it].method == PTT_METHOD_GPIO) {
	        export_gpio(ch, it, audio_config_p->achan[ch].ictrl[it].invert, 0);
	      }
	    }
	  }
	}
#endif



/*
 * Set up parallel printer port.
 * 
 * Restrictions:
 * 	Only the primary printer port.
 * 	For x86 Linux only.
 */

#if  ( defined(__i386__) || defined(__x86_64__) ) && ( defined(__linux__) || defined(__unix__) )

	for (ch = 0; ch < MAX_CHANS; ch++) {
	  if (save_audio_config_p->chan_medium[ch] == MEDIUM_RADIO) {
	    int ot;
	    for (ot = 0; ot < NUM_OCTYPES; ot++) {
	      if (audio_config_p->achan[ch].octrl[ot].ptt_method == PTT_METHOD_LPT) {

	        /* Can't open the same device more than once so we */
	        /* need more logic to look for the case of multiple radio */
	        /* channels using different pins of the LPT port. */

	        /* Did some earlier channel use the same ptt device name? */

	        int same_device_used = 0;
	        int j, k;
	
	        for (j = ch; j >= 0; j--) {
	          if (audio_config_p->chan_medium[j] == MEDIUM_RADIO) {
		    for (k = ((j==ch) ? (ot - 1) : (NUM_OCTYPES-1)); k >= 0; k--) {
	              if (strcmp(audio_config_p->achan[ch].octrl[ot].ptt_device,audio_config_p->achan[j].octrl[k].ptt_device) == 0) {
	                fd = ptt_fd[j][k];
	                same_device_used = 1;
	              }
	            }
	          }
	        }

	        if ( ! same_device_used) {
	          fd = open ("/dev/port", O_RDWR | O_NDELAY);
	        }

	        if (fd != INVALID_HANDLE_VALUE) {
	          ptt_fd[ch][ot] = fd;
	        }
	        else {

	          int e = errno;

	          text_color_set(DW_COLOR_ERROR);
	          dw_printf ("ERROR - Can't open /dev/port for parallel printer port PTT control.\n");
	          dw_printf ("%s\n", strerror(e));
	          dw_printf ("You probably don't have adequate permissions to access I/O ports.\n");
	          dw_printf ("Either run direwolf as root or change these permissions:\n");
	          dw_printf ("  sudo chmod go+rw /dev/port\n");
	          dw_printf ("  sudo setcap cap_sys_rawio=ep `which direwolf`\n");

	          /* Don't try using it later if device open failed. */

	          audio_config_p->achan[ch].octrl[ot].ptt_method = PTT_METHOD_NONE;
	        }
	    

/*
 * Set initial state off.
 * ptt_set will invert output signal if appropriate.
 */	  
	        ptt_set (ot, ch, 0);

	      }       /* if parallel printer port method. */
	    }       /* for each output type */
	  }       /* if valid channel. */
	}	/* For each channel. */



#endif /* x86 Linux */

#ifdef USE_HAMLIB
	for (ch = 0; ch < MAX_CHANS; ch++) {
	  if (save_audio_config_p->chan_medium[ch] == MEDIUM_RADIO) {
	    int ot;
	    for (ot = 0; ot < NUM_OCTYPES; ot++) {
	      if (audio_config_p->achan[ch].octrl[ot].ptt_method == PTT_METHOD_HAMLIB) {
	        if (ot == OCTYPE_PTT) {

	          /* For "AUTO" model, try to guess what is out there. */

	          if (audio_config_p->achan[ch].octrl[ot].ptt_model == -1) {
	            hamlib_port_t hport;	// http://hamlib.sourceforge.net/manuals/1.2.15/structhamlib__port__t.html

	            memset (&hport, 0, sizeof(hport));
	            strlcpy (hport.pathname, audio_config_p->achan[ch].octrl[ot].ptt_device, sizeof(hport.pathname));

	            if (audio_config_p->achan[ch].octrl[ot].ptt_rate > 0) {
	              // Override the default serial port data rate.
	              hport.parm.serial.rate = audio_config_p->achan[ch].octrl[ot].ptt_rate;
	              hport.parm.serial.data_bits = 8;
	              hport.parm.serial.stop_bits = 1;
	              hport.parm.serial.parity = RIG_PARITY_NONE;
	              hport.parm.serial.handshake = RIG_HANDSHAKE_NONE;
	            }

	            rig_load_all_backends();
                    audio_config_p->achan[ch].octrl[ot].ptt_model = rig_probe(&hport);

	            if (audio_config_p->achan[ch].octrl[ot].ptt_model == RIG_MODEL_NONE) {
	              text_color_set(DW_COLOR_ERROR);
	              dw_printf ("Hamlib Error: Couldn't guess rig model number for AUTO option.  Run \"rigctl --list\" for a list of model numbers.\n");
	              continue;
	            }

	            text_color_set(DW_COLOR_INFO);
	            dw_printf ("Hamlib AUTO option detected rig model %d.  Run \"rigctl --list\" for a list of model numbers.\n",
							audio_config_p->achan[ch].octrl[ot].ptt_model);
	          }

	          rig[ch][ot] = rig_init(audio_config_p->achan[ch].octrl[ot].ptt_model);
	          if (rig[ch][ot] == NULL) {
	            text_color_set(DW_COLOR_ERROR);
	            dw_printf ("Hamlib error: Unknown rig model %d.  Run \"rigctl --list\" for a list of model numbers.\n",
	                          audio_config_p->achan[ch].octrl[ot].ptt_model);
	            continue;
	          }

	          strlcpy (rig[ch][ot]->state.rigport.pathname, audio_config_p->achan[ch].octrl[ot].ptt_device, sizeof(rig[ch][ot]->state.rigport.pathname));

	          // Issue 290.
	          // We had a case where hamlib defaulted to 9600 baud for a particular
		  // radio model but 38400 was needed.  Add an option for the configuration
		  // file to override the hamlib default speed.

	          text_color_set(DW_COLOR_INFO);
	          if (audio_config_p->achan[ch].octrl[ot].ptt_model != 2) {	// 2 is network, not serial port.
	            dw_printf ("Hamlib determined CAT control serial port rate of %d.\n", rig[ch][ot]->state.rigport.parm.serial.rate);
	          }

	          // Config file can optionally override the rate that hamlib came up with.

	          if (audio_config_p->achan[ch].octrl[ot].ptt_rate > 0) {
	            dw_printf ("User configuration overriding hamlib CAT control speed to %d.\n", audio_config_p->achan[ch].octrl[ot].ptt_rate);
	            rig[ch][ot]->state.rigport.parm.serial.rate = audio_config_p->achan[ch].octrl[ot].ptt_rate;

		    // Do we want to explicitly set all of these or let it default?
	            rig[ch][ot]->state.rigport.parm.serial.data_bits = 8;
	            rig[ch][ot]->state.rigport.parm.serial.stop_bits = 1;
	            rig[ch][ot]->state.rigport.parm.serial.parity = RIG_PARITY_NONE;
	            rig[ch][ot]->state.rigport.parm.serial.handshake = RIG_HANDSHAKE_NONE;
	          }
	          int err = rig_open(rig[ch][ot]);
	          if (err != RIG_OK) {
	            text_color_set(DW_COLOR_ERROR);
	            dw_printf ("Hamlib Rig open error %d: %s\n", err, rigerror(err));
	            rig_cleanup (rig[ch][ot]);
	            rig[ch][ot] = NULL;
	            continue;
	          }

       		  /* Successful.  Later code should check for rig[ch][ot] not NULL. */
	        }
	        else {
                  text_color_set(DW_COLOR_ERROR);
                  dw_printf ("HAMLIB can only be used for PTT.  Not DCD or other output.\n");
	        }
	      }
	    }
	  }
	}

#endif

/*
 * Confirm what is going on with CM108 GPIO output.
 * Could use some error checking for overlap.
 */

#if USE_CM108

	for (ch = 0; ch < MAX_CHANS; ch++) {

	  if (audio_config_p->chan_medium[ch] == MEDIUM_RADIO) {
	    int ot;
	    for (ot = 0; ot < NUM_OCTYPES; ot++) {
	      if (audio_config_p->achan[ch].octrl[ot].ptt_method == PTT_METHOD_CM108) {
	        text_color_set(DW_COLOR_INFO);
	        dw_printf ("Using %s GPIO %d for channel %d %s control.\n",
			audio_config_p->achan[ch].octrl[ot].ptt_device,
			audio_config_p->achan[ch].octrl[ot].out_gpio_num,
			ch,
			otnames[ot]);
	      }
	    }
	  }
	}

#endif


/* Why doesn't it transmit?  Probably forgot to specify PTT option. */

	for (ch=0; ch<MAX_CHANS; ch++) {
	  if (audio_config_p->chan_medium[ch] == MEDIUM_RADIO) {
	    if(audio_config_p->achan[ch].octrl[OCTYPE_PTT].ptt_method == PTT_METHOD_NONE) {
	      text_color_set(DW_COLOR_INFO);
	      dw_printf ("Note: PTT not configured for channel %d. (Ignore this if using VOX.)\n", ch);
	    }
	  }
	}

} /* end ptt_init */


/*-------------------------------------------------------------------
 *
 * Name:        ptt_set
 *
 * Purpose:    	Turn output control line on or off.
 *		Originally this was just for PTT, hence the name.
 *		Now that it is more general purpose, it should
 *		probably be renamed something like octrl_set.
 *
 * Inputs:	ot		- Output control type:
 *				   OCTYPE_PTT, OCTYPE_DCD, OCTYPE_FUTURE
 *
 *		chan		- channel, 0 .. (number of channels)-1
 *
 *		ptt_signal	- 1 for transmit, 0 for receive.
 *
 *
 * Assumption:	ptt_init was called first.
 *
 * Description:	Set the RTS or DTR line or GPIO pin.
 *		More positive output corresponds to 1 unless invert is set.
 *
 *--------------------------------------------------------------------*/


void ptt_set (int ot, int chan, int ptt_signal)
{

	int ptt = ptt_signal;
	int ptt2 = ptt_signal;

	assert (ot >= 0 && ot < NUM_OCTYPES);
	assert (chan >= 0 && chan < MAX_CHANS);

	if (ptt_debug_level >= 1) {
	  text_color_set(DW_COLOR_DEBUG);
	  dw_printf ("%s %d = %d\n", otnames[ot], chan, ptt_signal);
	}

	assert (chan >= 0 && chan < MAX_CHANS);

	if (   save_audio_config_p->chan_medium[chan] != MEDIUM_RADIO) {
	  text_color_set(DW_COLOR_ERROR);
	  dw_printf ("Internal error, ptt_set ( %s, %d, %d ), did not expect invalid channel.\n", otnames[ot], chan, ptt);
	  return;
	}

/*
 * The data link state machine has an interest in activity on the radio channel.
 * This is a very convenient place to get that information.
 */

#ifndef TEST
	dlq_channel_busy (chan, ot, ptt_signal);
#endif

/* 
 * Inverted output? 
 */

	if (save_audio_config_p->achan[chan].octrl[ot].ptt_invert) {
	  ptt = ! ptt;
	}
	if (save_audio_config_p->achan[chan].octrl[ot].ptt_invert2) {
	  ptt2 = ! ptt2;
	}

/*
 * Using serial port?
 */
	if (save_audio_config_p->achan[chan].octrl[ot].ptt_method == PTT_METHOD_SERIAL && 
		ptt_fd[chan][ot] != INVALID_HANDLE_VALUE) {

	  if (save_audio_config_p->achan[chan].octrl[ot].ptt_line == PTT_LINE_RTS) {

	    if (ptt) {
	      RTS_ON(ptt_fd[chan][ot]);
	    }
	    else {
	      RTS_OFF(ptt_fd[chan][ot]);
	    }
	  }
	  else if (save_audio_config_p->achan[chan].octrl[ot].ptt_line == PTT_LINE_DTR) {

	    if (ptt) {
	      DTR_ON(ptt_fd[chan][ot]);
	    }
	    else {
	      DTR_OFF(ptt_fd[chan][ot]);
	    }
	  }

/* 
 * Second serial port control line?  Typically driven with opposite phase but could be in phase.
 */

	  if (save_audio_config_p->achan[chan].octrl[ot].ptt_line2 == PTT_LINE_RTS) {

	    if (ptt2) {
	      RTS_ON(ptt_fd[chan][ot]);
	    }
	    else {
	      RTS_OFF(ptt_fd[chan][ot]);
	    }
	  }
	  else if (save_audio_config_p->achan[chan].octrl[ot].ptt_line2 == PTT_LINE_DTR) {

	    if (ptt2) {
	      DTR_ON(ptt_fd[chan][ot]);
	    }
	    else {
	      DTR_OFF(ptt_fd[chan][ot]);
	    }
	  }
	  /* else neither one */

	}

/*
 * Using GPIO? 
 */

#if __WIN32__
#else

	if (save_audio_config_p->achan[chan].octrl[ot].ptt_method == PTT_METHOD_GPIO) {
	  int fd;
	  char gpio_value_path[80];
	  char stemp[16];

	  snprintf (gpio_value_path, sizeof(gpio_value_path), "/sys/class/gpio/%s/value", save_audio_config_p->achan[chan].octrl[ot].out_gpio_name);

	  fd = open(gpio_value_path, O_WRONLY);
	  if (fd < 0) {
	    int e = errno;
	    text_color_set(DW_COLOR_ERROR);
	    dw_printf ("Error opening %s to set %s signal.\n", stemp, otnames[ot]);
	    dw_printf ("%s\n", strerror(e));
	    return;
	  }

	  snprintf (stemp, sizeof(stemp), "%d", ptt);

	  if (write (fd, stemp, 1) != 1) {
	    int e = errno;
	    text_color_set(DW_COLOR_ERROR);
	    dw_printf ("Error setting GPIO %d for %s\n", save_audio_config_p->achan[chan].octrl[ot].out_gpio_num, otnames[ot]);
	    dw_printf ("%s\n", strerror(e));
	  }
	  close (fd);

	}

#if defined(USE_GPIOD)
	if (save_audio_config_p->achan[chan].octrl[ot].ptt_method == PTT_METHOD_GPIOD) {
		const char *chip = save_audio_config_p->achan[chan].octrl[ot].out_gpio_name;
		int line = save_audio_config_p->achan[chan].octrl[ot].out_gpio_num;
		int rc = gpiod_ctxless_set_value(chip, line, ptt, false, "direwolf", NULL, NULL);
		if (ptt_debug_level >= 1) {
			text_color_set(DW_COLOR_DEBUG);
			dw_printf("PTT_METHOD_GPIOD chip: %s line: %d ptt: %d  rc: %d\n", chip, line, ptt, rc);
		}
	}
#endif /* USE_GPIOD */
#endif
	
/*
 * Using parallel printer port?
 */

#if  ( defined(__i386__) || defined(__x86_64__) ) && ( defined(__linux__) || defined(__unix__) )

	if (save_audio_config_p->achan[chan].octrl[ot].ptt_method == PTT_METHOD_LPT && 
		ptt_fd[chan][ot] != INVALID_HANDLE_VALUE) {

	  char lpt_data;
	  //ssize_t n;		

	  lseek (ptt_fd[chan][ot], (off_t)LPT_IO_ADDR, SEEK_SET);
	  if (read (ptt_fd[chan][ot], &lpt_data, (size_t)1) != 1) {
	    int e = errno;
	    text_color_set(DW_COLOR_ERROR);
	    dw_printf ("Error reading current state of LPT for channel %d %s\n", chan, otnames[ot]);
	    dw_printf ("%s\n", strerror(e));
	  }

	  if (ptt) {
	    lpt_data |= ( 1 << save_audio_config_p->achan[chan].octrl[ot].ptt_lpt_bit );
	  }
	  else {
	    lpt_data &= ~ ( 1 << save_audio_config_p->achan[chan].octrl[ot].ptt_lpt_bit );
	  }

	  lseek (ptt_fd[chan][ot], (off_t)LPT_IO_ADDR, SEEK_SET);
	  if (write (ptt_fd[chan][ot], &lpt_data, (size_t)1) != 1) {
	    int e = errno;
	    text_color_set(DW_COLOR_ERROR);
	    dw_printf ("Error writing to LPT for channel %d %s\n", chan, otnames[ot]);
	    dw_printf ("%s\n", strerror(e));
	  }
	}

#endif /* x86 Linux */

#ifdef USE_HAMLIB
/*
 * Using hamlib?
 */

	if (save_audio_config_p->achan[chan].octrl[ot].ptt_method == PTT_METHOD_HAMLIB) {

	  if (rig[chan][ot] != NULL) {

	    int retcode = rig_set_ptt(rig[chan][ot], RIG_VFO_CURR, ptt ? RIG_PTT_ON : RIG_PTT_OFF);

	    if (retcode != RIG_OK) {
	      text_color_set(DW_COLOR_ERROR);
	      dw_printf ("Hamlib Error: rig_set_ptt command for channel %d %s\n", chan, otnames[ot]);
	      dw_printf ("%s\n", rigerror(retcode));
	    }
	  }
	  else {
	    text_color_set(DW_COLOR_ERROR);
	    dw_printf ("Hamlib: Can't use rig_set_ptt for channel %d %s because rig_open failed.\n", chan, otnames[ot]);
	  }
	}
#endif

/*
 * Using CM108 USB Audio adapter GPIO?
 */

#ifdef USE_CM108

	if (save_audio_config_p->achan[chan].octrl[ot].ptt_method == PTT_METHOD_CM108) {

	  if (cm108_set_gpio_pin (save_audio_config_p->achan[chan].octrl[ot].ptt_device,
				save_audio_config_p->achan[chan].octrl[ot].out_gpio_num, ptt) != 0) {
	    text_color_set(DW_COLOR_ERROR);
	    dw_printf ("ERROR:  %s for channel %d has failed.  See User Guide for troubleshooting tips.\n", otnames[ot], chan);
	  }
	}
#endif

} /* end ptt_set */

/*-------------------------------------------------------------------
 *
 * Name:	get_input
 *
 * Purpose:	Read the value of an input line
 *
 * Inputs:	it	- Input type (ICTYPE_TCINH supported so far)
 * 		chan	- Audio channel number
 * 
 * Outputs:	0 = inactive, 1 = active, -1 = error
 *
 * ------------------------------------------------------------------*/

int get_input (int it, int chan)
{
	assert (it >= 0 && it < NUM_ICTYPES);
	assert (chan >= 0 && chan < MAX_CHANS);

	if (   save_audio_config_p->chan_medium[chan] != MEDIUM_RADIO) {
	  text_color_set(DW_COLOR_ERROR);
	  dw_printf ("Internal error, get_input ( %d, %d ), did not expect invalid channel.\n", it, chan);
	  return -1;
	}
	
#if __WIN32__
#else
	if (save_audio_config_p->achan[chan].ictrl[it].method == PTT_METHOD_GPIO) {
	  int fd;
	  char gpio_value_path[80];

	  snprintf (gpio_value_path, sizeof(gpio_value_path), "/sys/class/gpio/%s/value", save_audio_config_p->achan[chan].ictrl[it].in_gpio_name);

	  get_access_to_gpio (gpio_value_path);

	  fd = open(gpio_value_path, O_RDONLY);
	  if (fd < 0) {
	    int e = errno;
	    text_color_set(DW_COLOR_ERROR);
	    dw_printf ("Error opening %s to check input.\n", gpio_value_path);
	    dw_printf ("%s\n", strerror(e));
	    return -1;
	  }

	  char vtemp[2];
	  if (read (fd, vtemp, 1) != 1) {
	    int e = errno;
	    text_color_set(DW_COLOR_ERROR);
	    dw_printf ("Error getting GPIO %d value\n", save_audio_config_p->achan[chan].ictrl[it].in_gpio_num);
	    dw_printf ("%s\n", strerror(e));
	  }
	  close (fd);

	  vtemp[1] = '\0';
	  if (atoi(vtemp) != save_audio_config_p->achan[chan].ictrl[it].invert) {
	    return 1;
	  }
	  else {
	    return 0;
	  }
	}
#endif

	return -1;	/* Method was none, or something went wrong */
}

/*-------------------------------------------------------------------
 *
 * Name:        ptt_term
 *
 * Purpose:    	Make sure PTT and others are turned off when we exit.
 *
 * Inputs:	none
 *
 * Description:	
 *
 *--------------------------------------------------------------------*/

void ptt_term (void)
{
	int n;

	for (n = 0; n < MAX_CHANS; n++) {
	  if (save_audio_config_p->chan_medium[n] == MEDIUM_RADIO) {
	    int ot;
	    for (ot = 0; ot < NUM_OCTYPES; ot++) {
	      ptt_set (ot, n, 0);
	    }
	  }
	}

	for (n = 0; n < MAX_CHANS; n++) {
	  if (save_audio_config_p->chan_medium[n] == MEDIUM_RADIO) {
	    int ot;
	    for (ot = 0; ot < NUM_OCTYPES; ot++) {
	      if (ptt_fd[n][ot] != INVALID_HANDLE_VALUE) {
#if __WIN32__
	        CloseHandle (ptt_fd[n][ot]);
#else
	        close(ptt_fd[n][ot]);
#endif
	        ptt_fd[n][ot] = INVALID_HANDLE_VALUE;
	      }
	    }
	  }
	}

#ifdef USE_HAMLIB

	for (n = 0; n < MAX_CHANS; n++) {
	  if (save_audio_config_p->chan_medium[n] == MEDIUM_RADIO) {
	    int ot;
	    for (ot = 0; ot < NUM_OCTYPES; ot++) {
	      if (rig[n][ot] != NULL) {

	        rig_close(rig[n][ot]);
	        rig_cleanup(rig[n][ot]);
	        rig[n][ot] = NULL;
	      }
	    }
	  }
	}
#endif
}




/*
 * Quick stand-alone test for above.
 *
 *     gcc -DTEST -o ptest ptt.c textcolor.o misc.a ; ./ptest
 *
 * TODO:  Retest this, add CM108 GPIO to test.
 */


#if TEST

int main ()
{
	struct audio_s my_audio_config;
	int n;
	int chan;

	memset (&my_audio_config, 0, sizeof(my_audio_config));

	my_audio_config.adev[0].num_channels = 2;

	my_audio_config.chan_medium[0] = MEDIUM_RADIO;
	my_audio_config.achan[0].octrl[OCTYPE_PTT].ptt_method = PTT_METHOD_SERIAL;
// TODO: device should be command line argument.
	strlcpy (my_audio_config.achan[0].octrl[OCTYPE_PTT].ptt_device, "COM3", sizeof(my_audio_config.achan[0].octrl[OCTYPE_PTT].ptt_device));
	//strlcpy (my_audio_config.achan[0].octrl[OCTYPE_PTT].ptt_device, "/dev/ttyUSB0", sizeof(my_audio_config.achan[0].octrl[OCTYPE_PTT].ptt_device));
	my_audio_config.achan[0].octrl[OCTYPE_PTT].ptt_line = PTT_LINE_RTS;

	my_audio_config.chan_medium[1] = MEDIUM_RADIO;
	my_audio_config.achan[1].octrl[OCTYPE_PTT].ptt_method = PTT_METHOD_SERIAL;
	strlcpy (my_audio_config.achan[1].octrl[OCTYPE_PTT].ptt_device, "COM3", sizeof(my_audio_config.achan[1].octrl[OCTYPE_PTT].ptt_device));
	//strlcpy (my_audio_config.achan[1].octrl[OCTYPE_PTT].ptt_device, "/dev/ttyUSB0", sizeof(my_audio_config.achan[1].octrl[OCTYPE_PTT].ptt_device));
	my_audio_config.achan[1].octrl[OCTYPE_PTT].ptt_line = PTT_LINE_DTR;


/* initialize - both off */

	ptt_init (&my_audio_config);

	SLEEP_SEC(2);

/* flash each a few times. */

	dw_printf ("turn on RTS a few times...\n");

	chan = 0;
	for (n=0; n<3; n++) {
	  ptt_set (OCTYPE_PTT, chan, 1);
	  SLEEP_SEC(1);
	  ptt_set (OCTYPE_PTT, chan, 0);
	  SLEEP_SEC(1);
	}

	dw_printf ("turn on DTR a few times...\n");

	chan = 1;
	for (n=0; n<3; n++) {
	  ptt_set (OCTYPE_PTT, chan, 1);
	  SLEEP_SEC(1);
	  ptt_set (OCTYPE_PTT, chan, 0);
	  SLEEP_SEC(1);
	}

	ptt_term();

/* Same thing again but invert RTS. */

	my_audio_config.achan[0].octrl[OCTYPE_PTT].ptt_invert = 1;

	ptt_init (&my_audio_config);

	SLEEP_SEC(2);

	dw_printf ("INVERTED -  RTS a few times...\n");

	chan = 0;
	for (n=0; n<3; n++) {
	  ptt_set (OCTYPE_PTT, chan, 1);
	  SLEEP_SEC(1);
	  ptt_set (OCTYPE_PTT, chan, 0);
	  SLEEP_SEC(1);
	}

	dw_printf ("turn on DTR a few times...\n");

	chan = 1;
	for (n=0; n<3; n++) {
	  ptt_set (OCTYPE_PTT, chan, 1);
	  SLEEP_SEC(1);
	  ptt_set (OCTYPE_PTT, chan, 0);
	  SLEEP_SEC(1);
	}

	ptt_term ();


/* Test GPIO */

#if __arm__

	memset (&my_audio_config, 0, sizeof(my_audio_config));
	my_audio_config.adev[0].num_channels = 1;
	my_audio_config.chan_medium[0] = MEDIUM_RADIO;
	my_audio_config.adev[0].octrl[OCTYPE_PTT].ptt_method = PTT_METHOD_GPIO;
	my_audio_config.adev[0].octrl[OCTYPE_PTT].out_gpio_num = 25;

	dw_printf ("Try GPIO %d a few times...\n", my_audio_config.out_gpio_num[0]);

	ptt_init (&my_audio_config);

	SLEEP_SEC(2);
	chan = 0;
	for (n=0; n<3; n++) {
	  ptt_set (OCTYPE_PTT, chan, 1);
	  SLEEP_SEC(1);
	  ptt_set (OCTYPE_PTT, chan, 0);
	  SLEEP_SEC(1);
	}

	ptt_term ();
#endif



/* Parallel printer port. */

#if  ( defined(__i386__) || defined(__x86_64__) ) && ( defined(__linux__) || defined(__unix__) )

	// TODO

#if 0
	memset (&my_audio_config, 0, sizeof(my_audio_config));
	my_audio_config.num_channels = 2;
	my_audio_config.chan_medium[0] = MEDIUM_RADIO;
	my_audio_config.adev[0].octrl[OCTYPE_PTT].ptt_method = PTT_METHOD_LPT;
	my_audio_config.adev[0].octrl[OCTYPE_PTT].ptt_lpt_bit = 0;
	my_audio_config.chan_medium[1] = MEDIUM_RADIO;
	my_audio_config.adev[1].octrl[OCTYPE_PTT].ptt_method = PTT_METHOD_LPT;
	my_audio_config.adev[1].octrl[OCTYPE_PTT].ptt_lpt_bit = 1;

	dw_printf ("Try LPT bits 0 & 1 a few times...\n");

	ptt_init (&my_audio_config);

	for (n=0; n<8; n++) {
	  ptt_set (OCTYPE_PTT, 0, n & 1);
	  ptt_set (OCTYPE_PTT, 1, (n>>1) & 1);
	  SLEEP_SEC(1);
	}

	ptt_term ();	
#endif

#endif

	return(0);
}

#endif  /* TEST */

/* end ptt.c */


<|MERGE_RESOLUTION|>--- conflicted
+++ resolved
@@ -162,17 +162,10 @@
 #include <hamlib/rig.h>
 #endif
 
-<<<<<<< HEAD
-#ifdef USE_CM108
-#include "cm108.h"
-#endif
-
 #ifdef USE_GPIOD
 #include <gpiod.h>
 #endif 
 
-=======
->>>>>>> 30869c7a
 /* So we can have more common code for fd. */
 typedef int HANDLE;
 #define INVALID_HANDLE_VALUE (-1)
