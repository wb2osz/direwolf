
# Revision History #


## Version 1.4  -- April 2017 ##


### New Features: ###

- AX.25 v2.2 connected mode.  See chapter 10 of User Guide for details.

- New client side packet filter to select "messages" only to stations that have been heard nearby recently.  This is now the default if no IS to RF filter is specified.

- New beacon type, IBEACON, for sending IGate statistics.

- Expanded debug options so you can understand what is going on with packet filtering.

- Added new document ***Successful-APRS-IGate-Operation.pdf*** with IGate background, configuration, and troubleshooting tips.
- 2400 & 4800 bps PSK modems.  See ***2400-4800-PSK-for-APRS-Packet-Radio.pdf*** in the doc directory for discussion.

- The top speed of 9600 bps has been increased to 38400.  You will need a sound card capable of 96k or 192k samples per second for the higher rates.  Radios must also have adequate bandwidth.  See ***Going-beyond-9600-baud.pdf*** in the doc directory for more details.

- Better decoder performance for 9600 and higher especially for low audio sample rate to baud ratios.

- Generate waypoint sentences for use by AvMap G5 / G6 or other mapping devices or applications.   Formats include
 - $GPWPL	- NMEA generic with only location and name.
 - $PGRMW	- Garmin, adds altitude, symbol, and comment to previously named waypoint.
 - $PMGNWPL	- Magellan, more complete for stationary objects.
 - $PKWDWPL	- Kenwood with APRS style symbol but missing comment.


- DTMF tones can be sent by putting "DTMF" in the destination address,  similar to the way that Morse Code is sent.

- Take advantage of new 'gpio' group and new /sys/class/gpio ownership in Raspbian Jessie.

- Handle more complicated gpio naming for CubieBoard, etc.

- More flexible dw-start.sh start up script for both GUI and CLI environments.


 
### Bugs Fixed: ###

- The transmitter (PTT control) was being turned off too soon when sending Morse Code.

- The -qd (quiet decode) command line option now suppresses errors about improperly formed Telemetry packets.

- Longer tocall.txt files can now be handled.  

- Sometimes kissattach would have an issue with the Dire Wolf pseudo terminal.  This showed up most often on Raspbian but sometimes occurred with other versions of Linux.

	*kissattach: Error setting line discipline: TIOCSETD: Device or resource busy
	Are you sure you have enabled MKISS support in the kernel
	or, if you made it a module, that the module is loaded?*
	

- Sometimes writes to a pseudo terminal would block causing the received
frame processing thread to hang.   The first thing you will notice is that
received frames are not being printed.  After a while this message will appear:

  	*Received frame queue is out of control. Length=... Reader thread is probably 
  	frozen.  This can be caused by using a pseudo terminal (direwolf -p) where 
  	another application is not reading the frames from the other side.*

- -p command line option caused segmentation fault with glibc >= 2.24.


- The Windows version 1.3 would crash when starting to transmit on Windows XP. There have also been some other reports of erratic behavior on Windows. The crashing problem was fixed in in the 1.3.1 patch release.   Linux version was not affected.

- IGate did not retain nul characters in the information part of a packet.  This should never happen with a valid APRS packet but there are a couple cases where it has.  If we encounter these malformed packets, pass them along as-is, rather than truncating.

- Don't digipeat packets when the source is my call.



----------

## Version 1.3  -- May 2016 ##
<<<<<<< HEAD

This is the same as the 1.3 beta test version with a few minor documentation updates.  If you are already using 1.3 beta test, there is no need to install this.
=======
>>>>>>> 15b0f59e

### New Features: ###

- Support for Mac OS X. 

- Many APRStt enhancements including: Morse code and speech responses to to APRStt tone sequences, new 5 digit callsign suffix abbreviation, 
position ambiguity for latitude and longitude in object reports

- APRS Telemetry Toolkit.
 
- GPS Tracker beacons are now available for the Windows version.  Previously this was only in the Linux version.

- SATgate mode for IGate.  Packets heard directly are delayed before being sent
to the Internet Server.   This favors digipeated packets because the original
arrives later and gets dropped if there are duplicates.

- Added support for hamlib. This provides more flexible options for PTT control.

- Implemented AGW network protocol 'M' message for sending UNPROTO information without digipeater path.


- A list of all symbols available can be obtained with the -S
command line option.

- Command line option "-a n" to print audio device statistics each n seconds.  Previously this was always each 100 seconds on Linux and not available on Windows.

### Bugs Fixed: ###



- Fixed several cases where crashes were caused by unexpected packet contents:

 - When receiving packet with unexpected form of GPS NMEA sentence.

 - When receiving packet with comment of a few hundred characters.
 
 - Address in path, from Internet server, more than 9 characters.

- "INTERNAL ERROR: dlq_append NULL packet pointer." when using PASSALL.

- In Mac OSX version:  Assertion failed: (adev[a].inbuf_size_in_bytes >= 100 &&   adev[a].inbuf_size_in_bytes <= 32768), function audio_get, file audio_portaudio.c, line 917.

- Tracker beacons were not always updating the location properly.

- AGW network protocol now works properly for big-endian processors
such as PowerPC or MIPS.

- Packet filtering treated telemetry metadata as messages rather than telemetry.

----------

## Version 1.2  -- June 2015 ##

### New Features ###

- Improved decoder performance.  
Over 1000 error-free frames decoded from WA8LMF TNC Test CD.  
See ***A-Better-APRS-Packet-Demodulator-Part-1-1200-baud.pdf*** for details.

- Up to 3 soundcards and 6 radio channels can be handled at the same time.

- New framework for applications which listen for Touch Tone commands
and respond with voice.  A sample calculator application is included
as a starting point for building more interesting applications.  
For example, if it hears the DTMF sequence "2*3*4#" it will respond 
with the spoken words "Twenty Four."  

- Reduced latency for transfers to/from soundcards.

- More accurate transmit PTT timing.

- Packet filtering for digipeater and IGate.

- New command line -q (quiet) option to suppress some types of output.

- Attempted fixing of corrupted bits now works for 9600 baud.

- Implemented AGW network protocol 'y' message so applications can
throttle generation of packets when sending a large file.

- When using serial port RTS/DTR to activate transmitter, the two
control lines can now be driven with opposite polarity as required
by some interfaces.

- Data Carrier Detect (DCD) can be sent to an output line (just 
like PTT) to activate a carrier detect light.

- Linux "man" pages for on-line documentation.

- AGWPORT and KISSPORT can be set to 0 to disable the interfaces.

- APRStt gateway enhancements:  MGRS/USNG coordinates, new APRStt3
format call, satellite grid squares.


### Bugs fixed ###

- Fixed "gen_packets" so it now handles user-specified messages correctly.

- Under some circumstances PTT would be held on long after the transmit
audio was finished.



### Known problems ###

- Sometimes writes to a pseudo terminal will block causing the received
frame processing thread to hang.   The first thing you will notice is that
received frames are not being printed.  After a while this message will appear:

  Received frame queue is out of control. Length=... Reader thread is probably 
  frozen.  This can be caused by using a pseudo terminal (direwolf -p) where 
  another application is not reading the frames from the other side.

-----------

## Version 1.1  -- December 2014 ##

### New Features ###

- Logging of received packets and utility to convert log file
into GPX format.

- AGW network port formerly allowed only one connection at a 
time.  It can now accept 3 client applications at the same time.  
(Same has not yet been done for network KISS port.)

- Frequency / offset / tone standard formats are now recognized.
Non-standard attempts, in the comment, are often detected and
a message suggests the correct format.

- Telemetry is now recognized.  Messages are printed for
usage that does not adhere to the published standard.

- Tracker function transmits location from GPS position.
New configuration file options: TBEACON and SMARTBEACONING.
(For Linux only.   Warning - has not been well tested.)

- Experimental packet regeneration feature for HF use.
Will be documented later if proves to be useful...

- Several enhancements for trying to fix incorrect CRC: 
Additional types of attempts to fix a bad CRC.
Optimized code to reduce execution time.
Improved detection of duplicate packets from different fixup attempts.
Set limit on number of packets in fix up later queue.

- Beacon positions can be specified in either latitude / longitude
or UTM coordinates.

- It is still highly recommended, but no longer mandatory, that
beaconing be enabled for digipeating to work.

* Bugs fixed:

- For Windows version, maximum serial port was COM9.
It is now possible to use COM10 and higher.

- Fixed issue with KISS protocol decoder state that showed up
only with "binary" data in packets (e.g.  RMS Express).

- An extra 00 byte was being appended to packets from AGW
network protocol 'K' messages.

- Invalid data from an AGW client application could cause an
application crash.

- OSS (audio interface for non-Linux versions of Unix) should 
be better now.

### Known problems ###

- Sometimes kissattach fails to connect with "direwolf -p".
The User Guide and Raspberry Pi APRS document have a couple work-arounds.

-----------

## Version 1.0a	-- May 2014 ##

### Bug fixed ###

- Beacons sent directly to IGate server had incorrect source address.

-----------

## Version 1.0 -- May 2014 ##

### New Features ###

- Received audio can be obtained with a UDP socket or stdin.
This can be used to take audio from software defined radios
such as rtl_fm or gqrx.

- 9600 baud data rate.

- New PBEACON and OBEACON configuration options. Previously
it was necessary to handcraft beacons. 

- Less CPU power required for 300 baud.  This is important
if you want to run a bunch of decoders at the same time
to tolerate off-frequency HF SSB signals.

- Improved support for UTF-8 character set.

- Improved troubleshooting display for APRStt macros.

- In earlier versions, the DTMF decoder was always active because it 
took a negligible amount of CPU time.  Unfortunately this sometimes 
resulted in too many false positives from some other types of digital 
transmissions heard on HF. Starting in version 1.0, the DTMF decoder 
is enabled only when the APRStt gateway is configured.


-----------

## Version 0.9 --November 2013 ##

### New Features ###

- Selection of non-default audio device for Linux ALSA.

- Simplified audio device set up for Raspberry Pi.

- GPIO lines can be used for PTT on suitable Linux systems.

- Improved 1200 baud decoder.

- Multiple decoders per channel to tolerate HF SSB signals off frequency.

- Command line option "-t 0" to disable text colors.

- APRStt macros which allow short numeric only touch tone
sequences to be processed as much longer predefined sequences.


### Bugs Fixed ###

- Now works on 64 bit target.

### New Restriction for Windows version ###

- Minimum processor is now Pentium 3 or equivalent or later.
It's possible to run on something older but you will need
to rebuild it from source.


-----------

## Version 0.8	-- August 2013 ##

### New Features ###

- Internet Gateway (IGate) including IPv6 support.

- Compatibility with YAAC.

- Preemptive digipeating option.

- KISS TNC should now work with connected AX.25 protocols
(e.g. AX25 for Linux), not just APRS.


----------

## Version 0.7	-- March 2013 ##

### New Features: ###

- Added APRStt gateway capability.  For details, see  ***APRStt-Implementation-Notes.pdf***


-----------

## Version 0.6 --	February 2013 ##

### New Features ###

- Improved performance of AFSK demodulator.
Now decodes 965 frames from Track 2 of WA8LMF's TNC Test CD.

- KISS protocol now available thru a TCP socket.
Default port is 8001.
Change it with KISSPORT option in configuration file.

- Ability to salvage frames with bad FCS.
See section mentioning "bad apple" in the user guide.
Default of fixing 1 bit works well.  
Fixing more bits not recommended because there is a high
probability of occasional corrupted data getting thru.

- Added AGW "monitor" format messages.
Now compatible with APRS-TW for telemetry.


### Known Problem ###

- The Linux (but not Cygwin) version eventually hangs if nothing is
reading from the KISS pseudo terminal.  Some operating system
queue fills up, the application write blocks, and decoding stops.


### Workaround ###

- If another application is not using the serial KISS interface,
run this in another window:

	tail -f /tmp/kisstnc

-----------

## Version 0.5 -- March 2012 ##

- More error checking and messages for invalid APRS data.

-----------

## Version 0.4 -- September 2011 ##

- First general availability.
<|MERGE_RESOLUTION|>--- conflicted
+++ resolved
@@ -76,11 +76,6 @@
 ----------
 
 ## Version 1.3  -- May 2016 ##
-<<<<<<< HEAD
-
-This is the same as the 1.3 beta test version with a few minor documentation updates.  If you are already using 1.3 beta test, there is no need to install this.
-=======
->>>>>>> 15b0f59e
 
 ### New Features: ###
 
