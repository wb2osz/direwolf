//
//    This file is part of Dire Wolf, an amateur radio packet TNC.
//
//    Copyright (C) 2011, 2012, 2013, 2014, 2015, 2016  John Langner, WB2OSZ
//
//    This program is free software: you can redistribute it and/or modify
//    it under the terms of the GNU General Public License as published by
//    the Free Software Foundation, either version 2 of the License, or
//    (at your option) any later version.
//
//    This program is distributed in the hope that it will be useful,
//    but WITHOUT ANY WARRANTY; without even the implied warranty of
//    MERCHANTABILITY or FITNESS FOR A PARTICULAR PURPOSE.  See the
//    GNU General Public License for more details.
//
//    You should have received a copy of the GNU General Public License
//    along with this program.  If not, see <http://www.gnu.org/licenses/>.
//


/*------------------------------------------------------------------
 *
 * Module:      direwolf.c
 *
 * Purpose:   	Main program for "Dire Wolf" which includes:
 *			
 *			AFSK modem using the "sound card."
 *			AX.25 encoder/decoder.
 *			APRS data encoder / decoder.
 *			APRS digipeater.
 *			KISS TNC emulator.
 *			APRStt (touch tone input) gateway
 *			Internet Gateway (IGate)
 *		
 *
 *---------------------------------------------------------------*/


#define DIREWOLF_C 1

#include "direwolf.h"



#include <stdio.h>
#include <math.h>
#include <stdlib.h>
#include <getopt.h>
#include <assert.h>
#include <string.h>
#include <signal.h>
#include <ctype.h>

#if __ARM__
//#include <asm/hwcap.h>
//#include <sys/auxv.h>		// Doesn't seem to be there.
				// We have libc 2.13.  Looks like we might need 2.17 & gcc 4.8
#endif

#if __WIN32__
#else
#include <unistd.h>
#include <fcntl.h>
#include <sys/types.h>
#include <sys/ioctl.h>
#ifdef __OpenBSD__
#include <soundcard.h>
#elif __APPLE__
#else
#include <sys/soundcard.h>
#endif
#include <sys/socket.h>
#include <netinet/in.h>
#include <netdb.h>
#endif

#if USE_HAMLIB
#include <hamlib/rig.h>
#endif



#include "version.h"
#include "audio.h"
#include "config.h"
#include "multi_modem.h"
#include "demod.h"
#include "hdlc_rec.h"
#include "hdlc_rec2.h"
#include "ax25_pad.h"
#include "xid.h"
#include "decode_aprs.h"
#include "textcolor.h"
#include "server.h"
#include "kiss.h"
#include "kissnet.h"
#include "kiss_frame.h"
#include "waypoint.h"
#include "gen_tone.h"
#include "digipeater.h"
#include "cdigipeater.h"
#include "tq.h"
#include "xmit.h"
#include "ptt.h"
#include "beacon.h"
#include "dtmf.h"
#include "aprs_tt.h"
#include "tt_user.h"
#include "igate.h"
#include "pfilter.h"
#include "symbols.h"
#include "dwgps.h"
#include "waypoint.h"
#include "log.h"
#include "recv.h"
#include "morse.h"
#include "mheard.h"
#include "ax25_link.h"


//static int idx_decoded = 0;

#if __WIN32__
static BOOL cleanup_win (int);
#else
static void cleanup_linux (int);
#endif

static void usage (char **argv);

#if defined(__SSE__) && !defined(__APPLE__)

static void __cpuid(int cpuinfo[4], int infotype){
    __asm__ __volatile__ (
        "cpuid":
        "=a" (cpuinfo[0]),
        "=b" (cpuinfo[1]),
        "=c" (cpuinfo[2]),
        "=d" (cpuinfo[3]):
        "a" (infotype)
    );
}

#endif


/*-------------------------------------------------------------------
 *
 * Name:        main
 *
 * Purpose:     Main program for packet radio virtual TNC.
 *
 * Inputs:	Command line arguments.
 *		See usage message for details.
 *
 * Outputs:	Decoded information is written to stdout.
 *
 *		A socket and pseudo terminal are created for 
 *		for communication with other applications.
 *
 *--------------------------------------------------------------------*/

static struct audio_s audio_config;
static struct tt_config_s tt_config;
//struct digi_config_s digi_config;
//struct cdigi_config_s cdigi_config;

static const int audio_amplitude = 100;	/* % of audio sample range. */
					/* This translates to +-32k for 16 bit samples. */
					/* Currently no option to change this. */

static int d_u_opt = 0;			/* "-d u" command line option to print UTF-8 also in hexadecimal. */
static int d_p_opt = 0;			/* "-d p" option for dumping packets over radio. */				

static int q_h_opt = 0;			/* "-q h" Quiet, suppress the "heard" line with audio level. */
static int q_d_opt = 0;			/* "-q d" Quiet, suppress the printing of decoded of APRS packets. */



static struct misc_config_s misc_config;


int main (int argc, char *argv[])
{
	int err;
	//int eof;
	int j;
	char config_file[100];
	int xmit_calibrate_option = 0;
	int enable_pseudo_terminal = 0;
	struct digi_config_s digi_config;
	struct cdigi_config_s cdigi_config;
	struct igate_config_s igate_config;
	int r_opt = 0, n_opt = 0, b_opt = 0, B_opt = 0, D_opt = 0;	/* Command line options. */
	char P_opt[16];
	char l_opt[80];
	char input_file[80];
	
	int t_opt = 1;		/* Text color option. */				
	int a_opt = 0;		/* "-a n" interval, in seconds, for audio statistics report.  0 for none. */

	int d_k_opt = 0;	/* "-d k" option for serial port KISS.  Can be repeated for more detail. */					
	int d_n_opt = 0;	/* "-d n" option for Network KISS.  Can be repeated for more detail. */	
	int d_t_opt = 0;	/* "-d t" option for Tracker.  Can be repeated for more detail. */	
	int d_g_opt = 0;	/* "-d g" option for GPS. Can be repeated for more detail. */
	int d_o_opt = 0;	/* "-d o" option for output control such as PTT and DCD. */	
	int d_i_opt = 0;	/* "-d i" option for IGate.  Repeat for more detail */
	int d_m_opt = 0;	/* "-d m" option for mheard list. */
	int d_f_opt = 0;	/* "-d f" option for filtering.  Repeat for more detail. */
#if USE_HAMLIB
	int d_h_opt = 0;	/* "-d h" option for hamlib debugging.  Repeat for more detail */
#endif
	int E_tx_opt = 0;		/* "-E n" Error rate % for clobbering trasmit frames. */
	int E_rx_opt = 0;		/* "-E Rn" Error rate % for clobbering receive frames. */

	strlcpy(l_opt, "", sizeof(l_opt));
	strlcpy(P_opt, "", sizeof(P_opt));

#if __WIN32__

// Select UTF-8 code page for console output.
// http://msdn.microsoft.com/en-us/library/windows/desktop/ms686036(v=vs.85).aspx
// This is the default I see for windows terminal:  
// >chcp
// Active code page: 437

	//Restore on exit? oldcp = GetConsoleOutputCP();
	SetConsoleOutputCP(CP_UTF8);

#else

/*
 * Default on Raspian & Ubuntu Linux is fine.  Don't know about others.
 *
 * Should we look at LANG environment variable and issue a warning
 * if it doesn't look something like  en_US.UTF-8 ?
 */

#endif

/*
 * Pre-scan the command line options for the text color option.
 * We need to set this before any text output.
 */

	t_opt = 1;		/* 1 = normal, 0 = no text colors. */
	for (j=1; j<argc-1; j++) {
	  if (strcmp(argv[j], "-t") == 0) {
	    t_opt = atoi (argv[j+1]);
	    //dw_printf ("DEBUG: text color option = %d.\n", t_opt);
	  }
	}

	// TODO: control development/beta/release by version.h instead of changing here.
	// Print platform.  This will provide more information when people send a copy the information displayed.

	// Might want to print OS version here.   For Windows, see:
	// https://msdn.microsoft.com/en-us/library/ms724451(v=VS.85).aspx

	text_color_init(t_opt);
	text_color_set(DW_COLOR_INFO);
	//dw_printf ("Dire Wolf version %d.%d (%s) Beta Test\n", MAJOR_VERSION, MINOR_VERSION, __DATE__);
<<<<<<< HEAD
	//dw_printf ("Dire Wolf DEVELOPMENT version %d.%d %s (%s)\n", MAJOR_VERSION, MINOR_VERSION, "K", __DATE__);
=======
	//dw_printf ("Dire Wolf DEVELOPMENT version %d.%d %s (%s)\n", MAJOR_VERSION, MINOR_VERSION, "H", __DATE__);
>>>>>>> 15b0f59e
	dw_printf ("Dire Wolf version %d.%d\n", MAJOR_VERSION, MINOR_VERSION);

#if defined(ENABLE_GPSD) || defined(USE_HAMLIB)
	dw_printf ("Includes optional support for: ");
#if defined(ENABLE_GPSD)
	dw_printf (" gpsd");
#endif
#if defined(USE_HAMLIB)
	dw_printf (" hamlib");
#endif
	dw_printf ("\n");
#endif


#if __WIN32__
	SetConsoleCtrlHandler ((PHANDLER_ROUTINE)cleanup_win, TRUE);
#else
	setlinebuf (stdout);
	signal (SIGINT, cleanup_linux);
#endif


/* 
 * Starting with version 0.9, the prebuilt Windows version 
 * requires a minimum of a Pentium 3 or equivalent so we can
 * use the SSE instructions.
 * Try to warn anyone using a CPU from the previous
 * century rather than just dying for no apparent reason.
 *
 * Apple computers with Intel processors started with P6. Since the
 * cpu test code was giving Clang compiler grief it has been excluded.
 *
 * Now, where can I find a Pentium 2 or earlier to test this?
 */

#if defined(__SSE__) && !defined(__APPLE__)
	int cpuinfo[4];
	__cpuid (cpuinfo, 0);
	if (cpuinfo[0] >= 1) {
	  __cpuid (cpuinfo, 1);
	  //dw_printf ("debug: cpuinfo = %x, %x, %x, %x\n", cpuinfo[0], cpuinfo[1], cpuinfo[2], cpuinfo[3]);
	  if ( ! ( cpuinfo[3] & (1 << 25))) {
	    text_color_set(DW_COLOR_ERROR);
	    dw_printf ("------------------------------------------------------------------\n");
	    dw_printf ("This version requires a minimum of a Pentium 3 or equivalent.\n");
	    dw_printf ("If you are seeing this message, you are probably using a computer\n");
	    dw_printf ("from the previous century.  See comments in Makefile.win for\n");
	    dw_printf ("information on how you can recompile it for use with your antique.\n");
	    dw_printf ("------------------------------------------------------------------\n");
	  }
	}
	text_color_set(DW_COLOR_INFO);
#endif



/*
 * Default location of configuration file is current directory.
 * Can be overridden by -c command line option.
 * TODO:  Automatically search other places.
 */
	
	strlcpy (config_file, "direwolf.conf", sizeof(config_file));

/*
 * Look at command line options.
 * So far, the only one is the configuration file location.
 */

	strlcpy (input_file, "", sizeof(input_file));
	while (1) {
          //int this_option_optind = optind ? optind : 1;
          int option_index = 0;
	  int c;
	  char *p;
          static struct option long_options[] = {
            {"future1", 1, 0, 0},
            {"future2", 0, 0, 0},
            {"future3", 1, 0, 'c'},
            {0, 0, 0, 0}
          };

	  /* ':' following option character means arg is required. */

          c = getopt_long(argc, argv, "P:B:D:c:pxr:b:n:d:q:t:Ul:Sa:E:",
                        long_options, &option_index);
          if (c == -1)
            break;

          switch (c) {

          case 0:				/* possible future use */
	    text_color_set(DW_COLOR_DEBUG);
            dw_printf("option %s", long_options[option_index].name);
            if (optarg) {
                dw_printf(" with arg %s", optarg);
            }
            dw_printf("\n");
            break;

          case 'a':				/* -a for audio statistics interval */

	    a_opt = atoi(optarg);
	    if (a_opt < 0) a_opt = 0;
	    if (a_opt < 10) {
	      text_color_set(DW_COLOR_ERROR);
              dw_printf("Setting such a small audio statistics interval will produce inaccurate sample rate display.\n");
   	    }
            break;

          case 'c':				/* -c for configuration file name */

	    strlcpy (config_file, optarg, sizeof(config_file));
            break;

#if __WIN32__
#else
          case 'p':				/* -p enable pseudo terminal */
		
	    /* We want this to be off by default because it hangs */
	    /* eventually when nothing is reading from other side. */

	    enable_pseudo_terminal = 1;
            break;
#endif

          case 'B':				/* -B baud rate and modem properties. */
	 
	    B_opt = atoi(optarg);
            if (B_opt < MIN_BAUD || B_opt > MAX_BAUD) {
	      text_color_set(DW_COLOR_ERROR);
              dw_printf ("Use a more reasonable data baud rate in range of %d - %d.\n", MIN_BAUD, MAX_BAUD);
              exit (EXIT_FAILURE);
            }
            break;

	  case 'P':				/* -P for modem profile. */

	    //debug: dw_printf ("Demodulator profile set to \"%s\"\n", optarg);
	    strlcpy (P_opt, optarg, sizeof(P_opt)); 
	    break;	

          case 'D':				/* -D decrease AFSK demodulator sample rate */
	 
	    D_opt = atoi(optarg);
            if (D_opt < 1 || D_opt > 8) {
	      text_color_set(DW_COLOR_ERROR);
              dw_printf ("Crazy value for -D. \n");
              exit (EXIT_FAILURE);
            }
            break;

          case 'x':				/* -x for transmit calibration tones. */

	    xmit_calibrate_option = 1;
            break;

          case 'r':				/* -r audio samples/sec.  e.g. 44100 */
	 
	    r_opt = atoi(optarg);
	    if (r_opt < MIN_SAMPLES_PER_SEC || r_opt > MAX_SAMPLES_PER_SEC) 
	    {
	      text_color_set(DW_COLOR_ERROR);
              dw_printf("-r option, audio samples/sec, is out of range.\n");
	      r_opt = 0;
   	    }
            break;

          case 'n':				/* -n number of audio channels for first audio device.  1 or 2. */
	 
	    n_opt = atoi(optarg);
	    if (n_opt < 1 || n_opt > 2) 
	    {
	      text_color_set(DW_COLOR_ERROR);
              dw_printf("-n option, number of audio channels, is out of range.\n");
	      n_opt = 0;
   	    }
            break;

          case 'b':				/* -b bits per sample.  8 or 16. */
	 
	    b_opt = atoi(optarg);
	    if (b_opt != 8 && b_opt != 16) 
	    {
	      text_color_set(DW_COLOR_ERROR);
              dw_printf("-b option, bits per sample, must be 8 or 16.\n");
	      b_opt = 0;
   	    }
            break;

          case '?':

            /* Unknown option message was already printed. */
            usage (argv);
            break;

	  case 'd':				/* Set debug option. */
	
	    /* New in 1.1.  Can combine multiple such as "-d pkk" */

	    for (p=optarg; *p!='\0'; p++) {
	     switch (*p) {
	
	      case 'a':  server_set_debug(1); break;

	      case 'k':  d_k_opt++; kiss_serial_set_debug (d_k_opt); break;
	      case 'n':  d_n_opt++; kiss_net_set_debug (d_n_opt); break;

	      case 'u':  d_u_opt = 1; break;

		// separate out gps & waypoints.

	      case 'g':  d_g_opt++; break;
	      case 'w':	 waypoint_set_debug (1); break;		// not documented yet.
	      case 't':  d_t_opt++; beacon_tracker_set_debug (d_t_opt); break;

	      case 'p':  d_p_opt = 1; break;			// TODO: packet dump for xmit side.
	      case 'o':  d_o_opt++; ptt_set_debug(d_o_opt); break;	
	      case 'i':  d_i_opt++; break;
	      case 'm':  d_m_opt++; break;
	      case 'f':  d_f_opt++; break;
#if AX25MEMDEBUG
	      case 'l':  ax25memdebug_set(); break;		// Track down memory Leak.  Not documented.
#endif								// Previously 'm' but that is now used for mheard.
#if USE_HAMLIB
	      case 'h':  d_h_opt++; break;			// Hamlib verbose level.
#endif
	      default: break;
	     }
	    }
	    break;
	      
	  case 'q':				/* Set quiet option. */
	
	    /* New in 1.2.  Quiet option to suppress some types of printing. */
	    /* Can combine multiple such as "-q hd" */

	    for (p=optarg; *p!='\0'; p++) {
	     switch (*p) {
	      case 'h':  q_h_opt = 1; break;
	      case 'd':  q_d_opt = 1; break;
	      default: break;
	     }
	    }
	    break;
	      
	  case 't':				/* Was handled earlier. */
	    break;


	  case 'U':				/* Print UTF-8 test and exit. */

	    dw_printf ("\n  UTF-8 test string: ma%c%cana %c%c F%c%c%c%ce\n\n", 
			0xc3, 0xb1,
			0xc2, 0xb0,
			0xc3, 0xbc, 0xc3, 0x9f);

	    exit (0);
	    break;

          case 'l':				/* -l for log file directory name */

	    strlcpy (l_opt, optarg, sizeof(l_opt));
            break;

	  case 'S':				/* Print symbol tables and exit. */

	    symbols_init ();
	    symbols_list ();
	    exit (0);
	    break;

          case 'E':				/* -E Error rate (%) for corrupting frames. */
						/* Just a number is transmit.  Precede by R for receive. */

	    if (*optarg == 'r' || *optarg == 'R') {
	      E_rx_opt = atoi(optarg+1);
	      if (E_rx_opt < 1 || E_rx_opt > 99) {
	        text_color_set(DW_COLOR_ERROR);
                  dw_printf("-ER must be in range of 1 to 99.\n");
	      E_rx_opt = 10;
	      }
	    }
	    else {
	      E_tx_opt = atoi(optarg);
	      if (E_tx_opt < 1 || E_tx_opt > 99) {
	        text_color_set(DW_COLOR_ERROR);
                dw_printf("-E must be in range of 1 to 99.\n");
	        E_tx_opt = 10;
	      }
	    }
            break;

          default:

            /* Should not be here. */
	    text_color_set(DW_COLOR_DEBUG);
            dw_printf("?? getopt returned character code 0%o ??\n", c);
            usage (argv);
          }
	}  /* end while(1) for options */

	if (optind < argc) 
	{

          if (optind < argc - 1) 
	  {
	    text_color_set(DW_COLOR_ERROR);
            dw_printf ("Warning: File(s) beyond the first are ignored.\n");
          }

	  strlcpy (input_file, argv[optind], sizeof(input_file));

	}

/*
 * Get all types of configuration settings from configuration file.
 *
 * Possibly override some by command line options.
 */

#if USE_HAMLIB
        rig_set_debug(d_h_opt);
#endif

	symbols_init ();

	config_init (config_file, &audio_config, &digi_config, &cdigi_config, &tt_config, &igate_config, &misc_config);

	if (r_opt != 0) {
	  audio_config.adev[0].samples_per_sec = r_opt;
	}
	if (n_opt != 0) {
	  audio_config.adev[0].num_channels = n_opt;
	  if (n_opt == 2) {
	    audio_config.achan[1].valid = 1;
	  }
	}
	if (b_opt != 0) {
	  audio_config.adev[0].bits_per_sample = b_opt;
	}
	if (B_opt != 0) {
	  audio_config.achan[0].baud = B_opt;

	  /* We have similar logic in direwolf.c, config.c, gen_packets.c, and atest.c, */
	  /* that need to be kept in sync.  Maybe it could be a common function someday. */

	  if (audio_config.achan[0].baud < 600) {
            audio_config.achan[0].modem_type = MODEM_AFSK;
            audio_config.achan[0].mark_freq = 1600;		// Typical for HF SSB.
            audio_config.achan[0].space_freq = 1800;
	    audio_config.achan[0].decimate = 3;			// Reduce CPU load.
	  }
	  else if (audio_config.achan[0].baud < 1800) {
            audio_config.achan[0].modem_type = MODEM_AFSK;
            audio_config.achan[0].mark_freq = DEFAULT_MARK_FREQ;
            audio_config.achan[0].space_freq = DEFAULT_SPACE_FREQ;
	  }
	  else if (audio_config.achan[0].baud < 3600) {
            audio_config.achan[0].modem_type = MODEM_QPSK;
            audio_config.achan[0].mark_freq = 0;
            audio_config.achan[0].space_freq = 0;
	    if (audio_config.achan[0].baud != 2400) {
              text_color_set(DW_COLOR_ERROR);
	      dw_printf ("Bit rate should be standard 2400 rather than specified %d.\n", audio_config.achan[0].baud);
	    }
	  }
	  else if (audio_config.achan[0].baud < 7200) {
            audio_config.achan[0].modem_type = MODEM_8PSK;
            audio_config.achan[0].mark_freq = 0;
            audio_config.achan[0].space_freq = 0;
	    if (audio_config.achan[0].baud != 4800) {
              text_color_set(DW_COLOR_ERROR);
	      dw_printf ("Bit rate should be standard 4800 rather than specified %d.\n", audio_config.achan[0].baud);
	    }
	  }
	  else {
            audio_config.achan[0].modem_type = MODEM_SCRAMBLE;
            audio_config.achan[0].mark_freq = 0;
            audio_config.achan[0].space_freq = 0;
	  }
	}

	audio_config.statistics_interval = a_opt;

	if (strlen(P_opt) > 0) { 
	  /* -P for modem profile. */
	  /* TODO: Not yet documented.  Should probably since it is consistent with atest. */
	  strlcpy (audio_config.achan[0].profiles, P_opt, sizeof(audio_config.achan[0].profiles)); 
	}	

	if (D_opt != 0) {
	    // Reduce audio sampling rate to reduce CPU requirements.
	    audio_config.achan[0].decimate = D_opt;
	}

	// temp - only xmit errors.

	audio_config.xmit_error_rate = E_tx_opt;
	audio_config.recv_error_rate = E_rx_opt;


	if (strlen(l_opt) > 0) {
	  strlcpy (misc_config.logdir, l_opt, sizeof(misc_config.logdir));
	}

	misc_config.enable_kiss_pt = enable_pseudo_terminal;

	if (strlen(input_file) > 0) {

	  strlcpy (audio_config.adev[0].adevice_in, input_file, sizeof(audio_config.adev[0].adevice_in));

	}


/*
 * Open the audio source 
 *	- soundcard
 *	- stdin
 *	- UDP
 * Files not supported at this time.
 * Can always "cat" the file and pipe it into stdin.
 */

	err = audio_open (&audio_config);
	if (err < 0) {
	  text_color_set(DW_COLOR_ERROR);
	  dw_printf ("Pointless to continue without audio device.\n");
	  SLEEP_SEC(5);
	  exit (1);
	}

/*
 * Initialize the demodulator(s) and HDLC decoder.
 */
	multi_modem_init (&audio_config);

/*
 * Initialize the touch tone decoder & APRStt gateway.
 */
	dtmf_init (&audio_config, audio_amplitude);
	aprs_tt_init (&tt_config);
	tt_user_init (&audio_config, &tt_config);

/*
 * Should there be an option for audio output level?
 * Note:  This is not the same as a volume control you would see on the screen.
 * It is the range of the digital sound representation.
*/
	gen_tone_init (&audio_config, audio_amplitude, 0);
	morse_init (&audio_config, audio_amplitude);

	assert (audio_config.adev[0].bits_per_sample == 8 || audio_config.adev[0].bits_per_sample == 16);
	assert (audio_config.adev[0].num_channels == 1 || audio_config.adev[0].num_channels == 2);
	assert (audio_config.adev[0].samples_per_sec >= MIN_SAMPLES_PER_SEC && audio_config.adev[0].samples_per_sec <= MAX_SAMPLES_PER_SEC);

/*
 * Initialize the transmit queue.
 */

	xmit_init (&audio_config, d_p_opt);

/*
 * If -x option specified, transmit alternating tones for transmitter
 * audio level adjustment, up to 1 minute then quit.
 * TODO:  enhance for more than one channel.
 */

	if (xmit_calibrate_option) {

	  int max_duration = 60;  /* seconds */
	  int n = audio_config.achan[0].baud * max_duration;
	  int chan = 0;
	
	  text_color_set(DW_COLOR_INFO);
	  dw_printf ("\nSending transmit calibration tones.  Press control-C to terminate.\n");

	  ptt_set (OCTYPE_PTT, chan, 1);
	  while (n-- > 0) {

	    tone_gen_put_bit (chan, n & 1);

	  }
	  ptt_set (OCTYPE_PTT, chan, 0);
	  exit (0);
	}

/*
 * Initialize the digipeater and IGate functions.
 */
	digipeater_init (&audio_config, &digi_config);
	igate_init (&audio_config, &igate_config, &digi_config, d_i_opt);
	cdigipeater_init (&audio_config, &cdigi_config);
	pfilter_init (&igate_config, d_f_opt);
	ax25_link_init (&misc_config);

/*
 * Provide the AGW & KISS socket interfaces for use by a client application.
 */
	server_init (&audio_config, &misc_config);
	kissnet_init (&misc_config);

/*
 * Create a pseudo terminal and KISS TNC emulator.
 */
	kiss_init (&misc_config);
	kiss_frame_init (&audio_config);

/*
 * Open port for communication with GPS.
 */
	dwgps_init (&misc_config, d_g_opt);

	waypoint_init (&misc_config);  

/*
 * Enable beaconing.
 * Open log file first because "-dttt" (along with -l...) will
 * log the tracker beacon transmissions with fake channel 999.
 */

	log_init(misc_config.logdir);
	mheard_init (d_m_opt);
	beacon_init (&audio_config, &misc_config, &igate_config);


/*
 * Get sound samples and decode them.
 * Use hot attribute for all functions called for every audio sample.
 */

	recv_init (&audio_config);
	recv_process ();

	exit (EXIT_SUCCESS);
}


/*-------------------------------------------------------------------
 *
 * Name:        app_process_rec_frame
 *
 * Purpose:     This is called when we receive a frame with a valid 
 *		FCS and acceptable size.
 *
 * Inputs:	chan	- Audio channel number, 0 or 1.
 *		subchan	- Which modem caught it.  
 *			  Special case -1 for DTMF decoder.
 *		slice	- Slicer which caught it.
 *		pp	- Packet handle.
 *		alevel	- Audio level, range of 0 - 100.
 *				(Special case, use negative to skip
 *				 display of audio level line.
 *				 Use -2 to indicate DTMF message.)
 *		retries	- Level of bit correction used.
 *		spectrum - Display of how well multiple decoders did.
 *
 *
 * Description:	Print decoded packet.
 *		Optionally send to another application.
 *
 *--------------------------------------------------------------------*/

// TODO:  Use only one printf per line so output doesn't get jumbled up with stuff from other threads.

void app_process_rec_packet (int chan, int subchan, int slice, packet_t pp, alevel_t alevel, retry_t retries, char *spectrum)
{	
	
	char stemp[500];
	unsigned char *pinfo;
	int info_len;
	char heard[AX25_MAX_ADDR_LEN];
	//int j;
	int h;
	char display_retries[32];

	assert (chan >= 0 && chan < MAX_CHANS);
	assert (subchan >= -1 && subchan < MAX_SUBCHANS);
	assert (slice >= 0 && slice < MAX_SLICERS);
	assert (pp != NULL);	// 1.1J+
     
	strlcpy (display_retries, "", sizeof(display_retries));
	if (audio_config.achan[chan].fix_bits != RETRY_NONE || audio_config.achan[chan].passall) {
	  snprintf (display_retries, sizeof(display_retries), " [%s] ", retry_text[(int)retries]);
	}

	ax25_format_addrs (pp, stemp);

	info_len = ax25_get_info (pp, &pinfo);

	/* Print so we can see what is going on. */

	/* Display audio input level. */
        /* Who are we hearing?   Original station or digipeater. */

	if (ax25_get_num_addr(pp) == 0) {
	  /* Not AX.25. No station to display below. */
	  h = -1;
	  strlcpy (heard, "", sizeof(heard));
	}
	else {
	  h = ax25_get_heard(pp);
          ax25_get_addr_with_ssid(pp, h, heard);
	}

	text_color_set(DW_COLOR_DEBUG);
	dw_printf ("\n");

	if (( ! q_h_opt ) && alevel.rec >= 0) {    /* suppress if "-q h" option */

	  if (h != -1 && h != AX25_SOURCE) {
	    dw_printf ("Digipeater ");
	  }

	  char alevel_text[AX25_ALEVEL_TO_TEXT_SIZE];

	  ax25_alevel_to_text (alevel, alevel_text);


	  /* As suggested by KJ4ERJ, if we are receiving from */
	  /* WIDEn-0, it is quite likely (but not guaranteed), that */
	  /* we are actually hearing the preceding station in the path. */

	  if (h >= AX25_REPEATER_2 && 
	        strncmp(heard, "WIDE", 4) == 0 &&
	        isdigit(heard[4]) &&
	        heard[5] == '\0') {

	    char probably_really[AX25_MAX_ADDR_LEN];


	    ax25_get_addr_with_ssid(pp, h-1, probably_really);

	    dw_printf ("%s (probably %s) audio level = %s  %s  %s\n", heard, probably_really, alevel_text, display_retries, spectrum);

	  }
	  else if (strcmp(heard, "DTMF") == 0) {

	    dw_printf ("%s audio level = %s  tt\n", heard, alevel_text);
	  }
	  else {

	    dw_printf ("%s audio level = %s  %s  %s\n", heard, alevel_text, display_retries, spectrum);
	  }
	}

	/* Version 1.2:   Cranking the input level way up produces 199. */
	/* Keeping it under 100 gives us plenty of headroom to avoid saturation. */

	// TODO:  suppress this message if not using soundcard input.
	// i.e. we have no control over the situation when using SDR.

	if (alevel.rec > 110) {

	  text_color_set(DW_COLOR_ERROR);
	  dw_printf ("Audio input level is too high.  Reduce so most stations are around 50.\n");
	}


// Display non-APRS packets in a different color.

// Display subchannel only when multiple modems configured for channel.

// -1 for APRStt DTMF decoder.

	if (subchan == -1) {
	  text_color_set(DW_COLOR_REC);
	  dw_printf ("[%d.dtmf] ", chan);
	}
	else {
	  if (ax25_is_aprs(pp)) {
	    text_color_set(DW_COLOR_REC);
	  }
	  else {
	    text_color_set(DW_COLOR_DECODED);
	  }

	  if (audio_config.achan[chan].num_subchan > 1 && audio_config.achan[chan].num_slicers == 1) {
	    dw_printf ("[%d.%d] ", chan, subchan);
	  }
	  else if (audio_config.achan[chan].num_subchan == 1 && audio_config.achan[chan].num_slicers > 1) {
	    dw_printf ("[%d.%d] ", chan, slice);
	  }
	  else if (audio_config.achan[chan].num_subchan > 1 && audio_config.achan[chan].num_slicers > 1) {
	    dw_printf ("[%d.%d.%d] ", chan, subchan, slice);
	  }
	  else {
	    dw_printf ("[%d] ", chan);
	  }
	}

	dw_printf ("%s", stemp);			/* stations followed by : */

/* Demystify non-APRS.  Use same format for transmitted frames in xmit.c. */

	if ( ! ax25_is_aprs(pp)) {
	  ax25_frame_type_t ftype;
	  cmdres_t cr;
	  char desc[80];
	  int pf;
	  int nr;
	  int ns;

	  ftype = ax25_frame_type (pp, &cr, desc, &pf, &nr, &ns);

	  /* Could change by 1, since earlier call, if we guess at modulo 128. */
	  info_len = ax25_get_info (pp, &pinfo);

	  dw_printf ("(%s)", desc);
	  if (ftype == frame_type_U_XID) {
	    struct xid_param_s param;
	    char info2text[100];

	    xid_parse (pinfo, info_len, &param, info2text, sizeof(info2text));
	    dw_printf (" %s\n", info2text);
	  }
	  else {
	    ax25_safe_print ((char *)pinfo, info_len, ( ! ax25_is_aprs(pp)) && ( ! d_u_opt) );
	    dw_printf ("\n");
	  }
	}
	else {

	  // for APRS we generally want to display non-ASCII to see UTF-8.
	  // for other, probably want to restrict to ASCII only because we are
	  // more likely to have compressed data than UTF-8 text.

	  // TODO: Might want to use d_u_opt for transmitted frames too.

	  ax25_safe_print ((char *)pinfo, info_len, ( ! ax25_is_aprs(pp)) && ( ! d_u_opt) );
	  dw_printf ("\n");
	}


// Also display in pure ASCII if non-ASCII characters and "-d u" option specified.

	if (d_u_opt) {

	  unsigned char *p;
	  int n = 0;

	  for (p = pinfo; *p != '\0'; p++) {
	    if (*p >= 0x80) n++;
	  }

	  if (n > 0) {
	    text_color_set(DW_COLOR_DEBUG);
	    ax25_safe_print ((char *)pinfo, info_len, 1);
	    dw_printf ("\n");
	  }
	}

/* Optional hex dump of packet. */

	if (d_p_opt) {

	  text_color_set(DW_COLOR_DEBUG);
	  dw_printf ("------\n");
	  ax25_hex_dump (pp);
	  dw_printf ("------\n");
	}


/*
 * Decode the contents of UI frames and display in human-readable form.
 * Could be APRS or anything random for old fashioned packet beacons.
 *
 * Suppress printed decoding if "-q d" option used.
 */

	if (ax25_is_aprs(pp)) {

	  decode_aprs_t A;

	  // we still want to decode it for logging and other processing.
	  // Just be quiet about errors if "-qd" is set.

	  decode_aprs (&A, pp, q_d_opt);

	  if ( ! q_d_opt ) {

	    // Print it all out in human readable format unless "-q d" option used.

	    decode_aprs_print (&A);
	  }

	  /*
	   * Perform validity check on each address.
	   * This should print an error message if any issues.
	   */
	  (void)ax25_check_addresses(pp);

	  // Send to log file.

	  log_write (chan, &A, pp, alevel, retries);

	  // temp experiment.
	  //log_rr_bits (&A, pp);

	  // Add to list of stations heard over the radio.

	  mheard_save_rf (chan, &A, pp, alevel, retries);


	  // Convert to NMEA waypoint sentence if we have a location.

 	  if (A.g_lat != G_UNKNOWN && A.g_lon != G_UNKNOWN) {
	    waypoint_send_sentence (strlen(A.g_name) > 0 ? A.g_name : A.g_src, 
		A.g_lat, A.g_lon, A.g_symbol_table, A.g_symbol_code, 
		DW_FEET_TO_METERS(A.g_altitude_ft), A.g_course, DW_MPH_TO_KNOTS(A.g_speed_mph), 
		A.g_comment);
	  }
	}


/* Send to another application if connected. */
// TODO:  Put a wrapper around this so we only call one function to send by all methods.

	int flen;
	unsigned char fbuf[AX25_MAX_PACKET_LEN];

	flen = ax25_pack(pp, fbuf);

	server_send_rec_packet (chan, pp, fbuf, flen);
	kissnet_send_rec_packet (chan, fbuf, flen);
	kiss_send_rec_packet (chan, fbuf, flen);

/* 
 * If it came from DTMF decoder, send it to APRStt gateway.
 * Otherwise, it is a candidate for IGate and digipeater.
 *
 * TODO: It might be useful to have some way to simulate touch tone
 * sequences with BEACON sendto=R... for testing.
 */
	if (subchan == -1) {
	  if (tt_config.gateway_enabled && info_len >= 2) {
	    aprs_tt_sequence (chan, (char*)(pinfo+1));
	  }
	}
	else { 
	
/* Send to Internet server if option is enabled. */
/* Consider only those with correct CRC. */

	  if (ax25_is_aprs(pp) && retries == RETRY_NONE) {

	    igate_send_rec_packet (chan, pp);
	  }


/* Send out a regenerated copy. Applies to all types, not just APRS. */
/* This was an experimental feature never documented in the User Guide. */
/* Initial feedback was positive but it fell by the wayside. */
/* Should follow up with testers and either document this or clean out the clutter. */

	  digi_regen (chan, pp);


/*
 * APRS digipeater.
 * Use only those with correct CRC; We don't want to spread corrupted data!
 */

	  if (ax25_is_aprs(pp) && retries == RETRY_NONE) {

	    digipeater (chan, pp);
	  }

/*
 * Connected mode digipeater.
 * Use only those with correct CRC.
 */

	  if (retries == RETRY_NONE) {

	    cdigipeater (chan, pp);
	  }
	}

} /* end app_process_rec_packet */



/* Process control C and window close events. */

#if __WIN32__

static BOOL cleanup_win (int ctrltype)
{
	if (ctrltype == CTRL_C_EVENT || ctrltype == CTRL_CLOSE_EVENT) {
	  text_color_set(DW_COLOR_INFO);
	  dw_printf ("\nQRT\n");
	  log_term ();
	  ptt_term ();
	  waypoint_term ();
	  dwgps_term ();
	  SLEEP_SEC(1);
	  ExitProcess (0);
	}
	return (TRUE);
}


#else

static void cleanup_linux (int x)
{
	text_color_set(DW_COLOR_INFO);
	dw_printf ("\nQRT\n");
	log_term ();
	ptt_term ();
	dwgps_term ();
	SLEEP_SEC(1);
	exit(0);
}

#endif



static void usage (char **argv)
{
	text_color_set(DW_COLOR_ERROR);

	dw_printf ("\n");
	dw_printf ("Dire Wolf version %d.%d\n", MAJOR_VERSION, MINOR_VERSION);
	dw_printf ("\n");
	dw_printf ("Usage: direwolf [options] [ - | stdin | UDP:nnnn ]\n");
	dw_printf ("Options:\n");
	dw_printf ("    -c fname       Configuration file name.\n");
	dw_printf ("    -l logdir      Directory name for log files.  Use . for current.\n");
	dw_printf ("    -r n           Audio sample rate, per sec.\n");
	dw_printf ("    -n n           Number of audio channels, 1 or 2.\n");
	dw_printf ("    -b n           Bits per audio sample, 8 or 16.\n");
	dw_printf ("    -B n           Data rate in bits/sec for channel 0.  Standard values are 300, 1200, 2400, 4800, 9600.\n");
	dw_printf ("                     300 bps defaults to AFSK tones of 1600 & 1800.\n");
	dw_printf ("                     1200 bps uses AFSK tones of 1200 & 2200.\n");
	dw_printf ("                     2400 bps uses QPSK based on V.26 standard.\n");
	dw_printf ("                     4800 bps uses 8PSK based on V.27 standard.\n");
	dw_printf ("                     9600 bps and up uses K9NG/G3RUH standard.\n");
	dw_printf ("    -D n           Divide audio sample rate by n for channel 0.\n");
	dw_printf ("    -d             Debug options:\n");
	dw_printf ("       a             a = AGWPE network protocol client.\n");
	dw_printf ("       k             k = KISS serial port client.\n");
	dw_printf ("       n             n = KISS network client.\n");
	dw_printf ("       u             u = Display non-ASCII text in hexadecimal.\n");
	dw_printf ("       p             p = dump Packets in hexadecimal.\n");
	dw_printf ("       g             g = GPS interface.\n");
	dw_printf ("       w             w = Waypoints for Position or Object Reports.\n");
	dw_printf ("       t             t = Tracker beacon.\n");
	dw_printf ("       o             o = output controls such as PTT and DCD.\n");
	dw_printf ("       i             i = IGate.\n");
	dw_printf ("       m             m = Monitor heard station list.\n");
	dw_printf ("       f             f = packet Filtering.\n");
#if USE_HAMLIB
	dw_printf ("       h             h = hamlib increase verbose level.\n");
#endif
	dw_printf ("    -q             Quiet (suppress output) options:\n");
	dw_printf ("       h             h = Heard line with the audio level.\n");
	dw_printf ("       d             d = Decoding of APRS packets.\n");
	dw_printf ("    -t n           Text colors.  1=normal, 0=disabled.\n");
	dw_printf ("    -a n           Audio statistics interval in seconds.  0 to disable.\n");
#if __WIN32__
#else
	dw_printf ("    -p             Enable pseudo terminal for KISS protocol.\n");
#endif
	dw_printf ("    -x             Send Xmit level calibration tones.\n");
	dw_printf ("    -U             Print UTF-8 test string and exit.\n");
	dw_printf ("    -S             Print symbol tables and exit.\n");
	dw_printf ("\n");

	dw_printf ("After any options, there can be a single command line argument for the source of\n");
	dw_printf ("received audio.  This can overrides the audio input specified in the configuration file.\n");
	dw_printf ("\n");
  
#if __WIN32__
#else
	dw_printf ("Complete documentation can be found in /usr/local/share/doc/direwolf.\n");
#endif
	exit (EXIT_FAILURE);
}



/* end direwolf.c */<|MERGE_RESOLUTION|>--- conflicted
+++ resolved
@@ -260,11 +260,7 @@
 	text_color_init(t_opt);
 	text_color_set(DW_COLOR_INFO);
 	//dw_printf ("Dire Wolf version %d.%d (%s) Beta Test\n", MAJOR_VERSION, MINOR_VERSION, __DATE__);
-<<<<<<< HEAD
-	//dw_printf ("Dire Wolf DEVELOPMENT version %d.%d %s (%s)\n", MAJOR_VERSION, MINOR_VERSION, "K", __DATE__);
-=======
 	//dw_printf ("Dire Wolf DEVELOPMENT version %d.%d %s (%s)\n", MAJOR_VERSION, MINOR_VERSION, "H", __DATE__);
->>>>>>> 15b0f59e
 	dw_printf ("Dire Wolf version %d.%d\n", MAJOR_VERSION, MINOR_VERSION);
 
 #if defined(ENABLE_GPSD) || defined(USE_HAMLIB)
